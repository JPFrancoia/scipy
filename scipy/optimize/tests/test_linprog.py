"""
Unit test for Linear Programming
"""
import sys

import numpy as np
from numpy.testing import (assert_, assert_allclose, assert_equal,
                           assert_array_less, assert_warns, suppress_warnings)
from pytest import raises as assert_raises
from scipy.optimize import linprog, OptimizeWarning
from scipy.sparse.linalg import MatrixRankWarning
from scipy.linalg import LinAlgWarning
import pytest

has_umfpack = True
try:
    from scikits.umfpack import UmfpackWarning
except ImportError:
    has_umfpack = False

has_cholmod = True
try:
    import sksparse
except ImportError:
    has_cholmod = False


def _assert_iteration_limit_reached(res, maxiter):
    assert_(not res.success, "Incorrectly reported success")
    assert_(res.success < maxiter, "Incorrectly reported number of iterations")
    assert_equal(res.status, 1, "Failed to report iteration limit reached")


def _assert_infeasible(res):
    # res: linprog result object
    assert_(not res.success, "incorrectly reported success")
    assert_equal(res.status, 2, "failed to report infeasible status")


def _assert_unbounded(res):
    # res: linprog result object
    assert_(not res.success, "incorrectly reported success")
    assert_equal(res.status, 3, "failed to report unbounded status")


def _assert_unable_to_find_basic_feasible_sol(res):
    # res: linprog result object

    # The status may be either 2 or 4 depending on why the feasible solution
    # could not be found. If the undelying problem is expected to not have a
    # feasible solution, _assert_infeasible should be used.
    assert_(not res.success, "incorrectly reported success")
    assert_(res.status in (2, 4), "failed to report optimization failure")


def _assert_success(res, desired_fun=None, desired_x=None,
                    rtol=1e-8, atol=1e-8):
    # res: linprog result object
    # desired_fun: desired objective function value or None
    # desired_x: desired solution or None
    if not res.success:
        msg = "linprog status {0}, message: {1}".format(res.status,
                                                        res.message)
        raise AssertionError(msg)

    assert_equal(res.status, 0)
    if desired_fun is not None:
        assert_allclose(res.fun, desired_fun,
                        err_msg="converged to an unexpected objective value",
                        rtol=rtol, atol=atol)
    if desired_x is not None:
        assert_allclose(res.x, desired_x,
                        err_msg="converged to an unexpected solution",
                        rtol=rtol, atol=atol)


def magic_square(n):
    """
    Generates a linear program for which integer solutions represent an
    n x n magic square; binary decision variables represent the presence
    (or absence) of an integer 1 to n^2 in each position of the square.
    """

    np.random.seed(0)
    M = n * (n**2 + 1) / 2

    numbers = np.arange(n**4) // n**2 + 1

    numbers = numbers.reshape(n**2, n, n)

    zeros = np.zeros((n**2, n, n))

    A_list = []
    b_list = []

    # Rule 1: use every number exactly once
    for i in range(n**2):
        A_row = zeros.copy()
        A_row[i, :, :] = 1
        A_list.append(A_row.flatten())
        b_list.append(1)

    # Rule 2: Only one number per square
    for i in range(n):
        for j in range(n):
            A_row = zeros.copy()
            A_row[:, i, j] = 1
            A_list.append(A_row.flatten())
            b_list.append(1)

    # Rule 3: sum of rows is M
    for i in range(n):
        A_row = zeros.copy()
        A_row[:, i, :] = numbers[:, i, :]
        A_list.append(A_row.flatten())
        b_list.append(M)

    # Rule 4: sum of columns is M
    for i in range(n):
        A_row = zeros.copy()
        A_row[:, :, i] = numbers[:, :, i]
        A_list.append(A_row.flatten())
        b_list.append(M)

    # Rule 5: sum of diagonals is M
    A_row = zeros.copy()
    A_row[:, range(n), range(n)] = numbers[:, range(n), range(n)]
    A_list.append(A_row.flatten())
    b_list.append(M)
    A_row = zeros.copy()
    A_row[:, range(n), range(-1, -n - 1, -1)] = \
        numbers[:, range(n), range(-1, -n - 1, -1)]
    A_list.append(A_row.flatten())
    b_list.append(M)

    A = np.array(np.vstack(A_list), dtype=float)
    b = np.array(b_list, dtype=float)
    c = np.random.rand(A.shape[1])

    return A, b, c, numbers


def lpgen_2d(m, n):
    """ -> A b c LP test: m*n vars, m+n constraints
        row sums == n/m, col sums == 1
        https://gist.github.com/denis-bz/8647461
    """
    np.random.seed(0)
    c = - np.random.exponential(size=(m, n))
    Arow = np.zeros((m, m * n))
    brow = np.zeros(m)
    for j in range(m):
        j1 = j + 1
        Arow[j, j * n:j1 * n] = 1
        brow[j] = n / m

    Acol = np.zeros((n, m * n))
    bcol = np.zeros(n)
    for j in range(n):
        j1 = j + 1
        Acol[j, j::n] = 1
        bcol[j] = 1

    A = np.vstack((Arow, Acol))
    b = np.hstack((brow, bcol))

    return A, b, c.ravel()


def nontrivial_problem():
    c = [-1, 8, 4, -6]
    A_ub = [[-7, -7, 6, 9],
            [1, -1, -3, 0],
            [10, -10, -7, 7],
            [6, -1, 3, 4]]
    b_ub = [-3, 6, -6, 6]
    A_eq = [[-10, 1, 1, -8]]
    b_eq = [-4]
    x_star = [101 / 1391, 1462 / 1391, 0, 752 / 1391]
    f_star = 7083 / 1391
    return c, A_ub, b_ub, A_eq, b_eq, x_star, f_star


def generic_callback_test(self):
    # Check that callback is as advertised
    last_cb = {}

    def cb(res):
        message = res.pop('message')
        complete = res.pop('complete')

        assert_(res.pop('phase') in (1, 2))
        assert_(res.pop('status') in range(4))
        assert_(isinstance(res.pop('nit'), int))
        assert_(isinstance(complete, bool))
        assert_(isinstance(message, str))

        last_cb['x'] = res['x']
        last_cb['fun'] = res['fun']
        last_cb['slack'] = res['slack']
        last_cb['con'] = res['con']

    c = np.array([-3, -2])
    A_ub = [[2, 1], [1, 1], [1, 0]]
    b_ub = [10, 8, 4]
    res = linprog(c, A_ub=A_ub, b_ub=b_ub, callback=cb, method=self.method)

    _assert_success(res, desired_fun=-18.0, desired_x=[2, 6])
    assert_allclose(last_cb['fun'], res['fun'])
    assert_allclose(last_cb['x'], res['x'])
    assert_allclose(last_cb['con'], res['con'])
    assert_allclose(last_cb['slack'], res['slack'])


def test_unknown_solver():
    c = np.array([-3, -2])
    A_ub = [[2, 1], [1, 1], [1, 0]]
    b_ub = [10, 8, 4]

    assert_raises(ValueError, linprog,
                  c, A_ub=A_ub, b_ub=b_ub, method='ekki-ekki-ekki')
    assert_raises(ValueError, linprog,
                  c, A_ub=A_ub, b_ub=b_ub, method='highs-ekki')


def test_choose_solver():
    # test that HiGHS can automatically choose a solver
    c = np.array([-3, -2])
    A_ub = [[2, 1], [1, 1], [1, 0]]
    b_ub = [10, 8, 4]

    res = linprog(c, A_ub, b_ub, method='highs')
    _assert_success(res, desired_fun=-18.0, desired_x=[2, 6])


A_ub = None
b_ub = None
A_eq = None
b_eq = None
bounds = None

################
# Common Tests #
################


class LinprogCommonTests(object):
    """
    Base class for `linprog` tests. Generally, each test will be performed
    once for every derived class of LinprogCommonTests, each of which will
    typically change self.options and/or self.method. Effectively, these tests
    are run for many combination of method (simplex, revised simplex, and
    interior point) and options (such as pivoting rule or sparse treatment).
    """

    ##################
    # Targeted Tests #
    ##################

    def test_callback(self):
        generic_callback_test(self)

    def test_disp(self):
        # test that display option does not break anything.
        A, b, c = lpgen_2d(20, 20)
        res = linprog(c, A_ub=A, b_ub=b, method=self.method,
                      options={"disp": True})
        _assert_success(res, desired_fun=-64.049494229)

    def test_docstring_example(self):
        # Example from linprog docstring.
        c = [-1, 4]
        A = [[-3, 1], [1, 2]]
        b = [6, 4]
        x0_bounds = (None, None)
        x1_bounds = (-3, None)
        res = linprog(c, A_ub=A, b_ub=b, bounds=(x0_bounds, x1_bounds),
                      options=self.options, method=self.method)
        _assert_success(res, desired_fun=-22)

    def test_type_error(self):
        # (presumably) checks that linprog recognizes type errors
        # This is tested more carefully in test__linprog_clean_inputs.py
        c = [1]
        A_eq = [[1]]
        b_eq = "hello"
        assert_raises(TypeError, linprog,
                      c, A_eq=A_eq, b_eq=b_eq,
                      method=self.method, options=self.options)

    def test_aliasing_b_ub(self):
        # (presumably) checks that linprog does not modify b_ub
        # This is tested more carefully in test__linprog_clean_inputs.py
        c = np.array([1.0])
        A_ub = np.array([[1.0]])
        b_ub_orig = np.array([3.0])
        b_ub = b_ub_orig.copy()
        bounds = (-4.0, np.inf)
        res = linprog(c, A_ub, b_ub, A_eq, b_eq, bounds,
                      method=self.method, options=self.options)
        _assert_success(res, desired_fun=-4, desired_x=[-4])
        assert_allclose(b_ub_orig, b_ub)

    def test_aliasing_b_eq(self):
        # (presumably) checks that linprog does not modify b_eq
        # This is tested more carefully in test__linprog_clean_inputs.py
        c = np.array([1.0])
        A_eq = np.array([[1.0]])
        b_eq_orig = np.array([3.0])
        b_eq = b_eq_orig.copy()
        bounds = (-4.0, np.inf)
        res = linprog(c, A_ub, b_ub, A_eq, b_eq, bounds,
                      method=self.method, options=self.options)
        _assert_success(res, desired_fun=3, desired_x=[3])
        assert_allclose(b_eq_orig, b_eq)

    def test_non_ndarray_args(self):
        # (presumably) checks that linprog accepts list in place of arrays
        # This is tested more carefully in test__linprog_clean_inputs.py
        c = [1.0]
        A_ub = [[1.0]]
        b_ub = [3.0]
        A_eq = [[1.0]]
        b_eq = [2.0]
        bounds = (-1.0, 10.0)
        res = linprog(c, A_ub, b_ub, A_eq, b_eq, bounds,
                      method=self.method, options=self.options)
        _assert_success(res, desired_fun=2, desired_x=[2])

    def test_unknown_options(self):
        c = np.array([-3, -2])
        A_ub = [[2, 1], [1, 1], [1, 0]]
        b_ub = [10, 8, 4]

        def f(c, A_ub=None, b_ub=None, A_eq=None,
              b_eq=None, bounds=None, options={}):
            linprog(c, A_ub, b_ub, A_eq, b_eq, bounds,
                    method=self.method, options=options)

        o = {key: self.options[key] for key in self.options}
        o['spam'] = 42

        assert_warns(OptimizeWarning, f,
                     c, A_ub=A_ub, b_ub=b_ub, options=o)

    def test_invalid_inputs(self):

        def f(c, A_ub=None, b_ub=None, A_eq=None, b_eq=None, bounds=None):
            linprog(c, A_ub, b_ub, A_eq, b_eq, bounds,
                    method=self.method, options=self.options)

        # Test ill-formatted bounds
        assert_raises(ValueError, f, [1, 2, 3], bounds=[(1, 2), (3, 4)])
        assert_raises(ValueError, f, [1, 2, 3], bounds=[(1, 2), (3, 4), (3, 4, 5)])
        assert_raises(ValueError, f, [1, 2, 3], bounds=[(1, -2), (1, 2)])

        # Test other invalid inputs
        assert_raises(ValueError, f, [1, 2], A_ub=[[1, 2]], b_ub=[1, 2])
        assert_raises(ValueError, f, [1, 2], A_ub=[[1]], b_ub=[1])
        assert_raises(ValueError, f, [1, 2], A_eq=[[1, 2]], b_eq=[1, 2])
        assert_raises(ValueError, f, [1, 2], A_eq=[[1]], b_eq=[1])
        assert_raises(ValueError, f, [1, 2], A_eq=[1], b_eq=1)

        # this last check doesn't make sense for sparse presolve
        if ("_sparse_presolve" in self.options and
                self.options["_sparse_presolve"]):
            return
            # there aren't 3-D sparse matrices

        assert_raises(ValueError, f, [1, 2], A_ub=np.zeros((1, 1, 3)), b_eq=1)

<<<<<<< HEAD
    def test_maxiter(self):
        # test iteration limit w/ Enzo example
        c = [4, 8, 3, 0, 0, 0]
        A = [
            [2, 5, 3, -1, 0, 0],
            [3, 2.5, 8, 0, -1, 0],
            [8, 10, 4, 0, 0, -1]]
        b = [185, 155, 600]
        np.random.seed(0)
        maxiter = 3
        res = linprog(c, A_eq=A, b_eq=b, method=self.method,
                      options={"maxiter": maxiter})
        _assert_iteration_limit_reached(res, maxiter)
        assert_equal(res.nit, maxiter)
=======
    def test_bounds_fixed(self):

        # Test fixed bounds (upper equal to lower)
        # If presolve option True, test if solution found in presolve (i.e.
        # number of iterations is 0).
        do_presolve = self.options.get('presolve', True)

        res = linprog([1], bounds=(1, 1),
                      method=self.method, options=self.options)
        _assert_success(res, 1, 1)
        if do_presolve:
            assert_equal(res.nit, 0)

        res = linprog([1, 2, 3], bounds=[(5, 5), (-1, -1), (3, 3)],
                      method=self.method, options=self.options)
        _assert_success(res, 12, [5, -1, 3])
        if do_presolve:
            assert_equal(res.nit, 0)

        res = linprog([1, 1], bounds=[(1, 1), (1, 3)],
                      method=self.method, options=self.options)
        _assert_success(res, 2, [1, 1])
        if do_presolve:
            assert_equal(res.nit, 0)

        res = linprog([1, 1, 2], A_eq=[[1, 0, 0], [0, 1, 0]], b_eq=[1, 7],
                      bounds=[(-5, 5), (0, 10), (3.5, 3.5)],
                      method=self.method, options=self.options)
        _assert_success(res, 15, [1, 7, 3.5])
        if do_presolve:
            assert_equal(res.nit, 0)

    def test_bounds_infeasible(self):

        # Test ill-valued bounds (upper less than lower)
        # If presolve option True, test if solution found in presolve (i.e.
        # number of iterations is 0).
        do_presolve = self.options.get('presolve', True)

        res = linprog([1], bounds=(1, -2), method=self.method, options=self.options)
        _assert_infeasible(res)
        if do_presolve:
            assert_equal(res.nit, 0)

        res = linprog([1], bounds=[(1, -2)], method=self.method, options=self.options)
        _assert_infeasible(res)
        if do_presolve:
            assert_equal(res.nit, 0)

        res = linprog([1, 2, 3], bounds=[(5, 0), (1, 2), (3, 4)], method=self.method, options=self.options)
        _assert_infeasible(res)
        if do_presolve:
            assert_equal(res.nit, 0)

    def test_bounds_infeasible_2(self):

        # Test ill-valued bounds (lower inf, upper -inf)
        # If presolve option True, test if solution found in presolve (i.e.
        # number of iterations is 0).
        # For the simplex method, the cases do not result in an
        # infeasible status, but in a RuntimeWarning. This is a
        # consequence of having _presolve() take care of feasibility
        # checks. See issue gh-11618.
        do_presolve = self.options.get('presolve', True)
        simplex_without_presolve = not do_presolve and self.method == 'simplex'

        c = [1, 2, 3]
        bounds_1 = [(1, 2), (np.inf, np.inf), (3, 4)]
        bounds_2 = [(1, 2), (-np.inf, -np.inf), (3, 4)]

        if simplex_without_presolve:
            def g(c, bounds):
                res = linprog(c, bounds=bounds, method=self.method, options=self.options)
                return res

            assert_raises(RuntimeWarning, g, c, bounds=bounds_1)
            assert_raises(RuntimeWarning, g, c, bounds=bounds_2)
        else:
            res = linprog(c=c, bounds=bounds_1, method=self.method, options=self.options)
            _assert_infeasible(res)
            if do_presolve:
                assert_equal(res.nit, 0)
            res = linprog(c=c, bounds=bounds_2, method=self.method, options=self.options)
            _assert_infeasible(res)
            if do_presolve:
                assert_equal(res.nit, 0)
>>>>>>> 241ec3de

    def test_empty_constraint_1(self):
        c = [-1, -2]
        res = linprog(c, method=self.method, options=self.options)
        _assert_unbounded(res)

    def test_empty_constraint_2(self):
        c = [-1, 1, -1, 1]
        bounds = [(0, np.inf), (-np.inf, 0), (-1, 1), (-1, 1)]
        res = linprog(c, bounds=bounds,
                      method=self.method, options=self.options)
        _assert_unbounded(res)
        # Unboundedness detected in presolve requires no iterations
        if self.options.get('presolve', True):
            assert_equal(res.nit, 0)

    def test_empty_constraint_3(self):
        c = [1, -1, 1, -1]
        bounds = [(0, np.inf), (-np.inf, 0), (-1, 1), (-1, 1)]
        res = linprog(c, bounds=bounds,
                      method=self.method, options=self.options)
        _assert_success(res, desired_x=[0, 0, -1, 1], desired_fun=-2)

    def test_inequality_constraints(self):
        # Minimize linear function subject to linear inequality constraints.
        #  http://www.dam.brown.edu/people/huiwang/classes/am121/Archive/simplex_121_c.pdf
        c = np.array([3, 2]) * -1  # maximize
        A_ub = [[2, 1],
                [1, 1],
                [1, 0]]
        b_ub = [10, 8, 4]
        res = linprog(c, A_ub, b_ub, A_eq, b_eq, bounds,
                      method=self.method, options=self.options)
        _assert_success(res, desired_fun=-18, desired_x=[2, 6])

    def test_inequality_constraints2(self):
        # Minimize linear function subject to linear inequality constraints.
        # http://www.statslab.cam.ac.uk/~ff271/teaching/opt/notes/notes8.pdf
        # (dead link)
        c = [6, 3]
        A_ub = [[0, 3],
                [-1, -1],
                [-2, 1]]
        b_ub = [2, -1, -1]
        res = linprog(c, A_ub, b_ub, A_eq, b_eq, bounds,
                      method=self.method, options=self.options)
        _assert_success(res, desired_fun=5, desired_x=[2 / 3, 1 / 3])

    def test_bounds_simple(self):
        c = [1, 2]
        bounds = (1, 2)
        res = linprog(c, A_ub, b_ub, A_eq, b_eq, bounds,
                      method=self.method, options=self.options)
        _assert_success(res, desired_x=[1, 1])

        bounds = [(1, 2), (1, 2)]
        res = linprog(c, A_ub, b_ub, A_eq, b_eq, bounds,
                      method=self.method, options=self.options)
        _assert_success(res, desired_x=[1, 1])

    def test_bounded_below_only_1(self):
        c = np.array([1.0])
        A_eq = np.array([[1.0]])
        b_eq = np.array([3.0])
        bounds = (1.0, None)
        res = linprog(c, A_ub, b_ub, A_eq, b_eq, bounds,
                      method=self.method, options=self.options)
        _assert_success(res, desired_fun=3, desired_x=[3])

    def test_bounded_below_only_2(self):
        c = np.ones(3)
        A_eq = np.eye(3)
        b_eq = np.array([1, 2, 3])
        bounds = (0.5, np.inf)
        res = linprog(c, A_ub, b_ub, A_eq, b_eq, bounds,
                      method=self.method, options=self.options)
        _assert_success(res, desired_x=b_eq, desired_fun=np.sum(b_eq))

    def test_bounded_above_only_1(self):
        c = np.array([1.0])
        A_eq = np.array([[1.0]])
        b_eq = np.array([3.0])
        bounds = (None, 10.0)
        res = linprog(c, A_ub, b_ub, A_eq, b_eq, bounds,
                      method=self.method, options=self.options)
        _assert_success(res, desired_fun=3, desired_x=[3])

    def test_bounded_above_only_2(self):
        c = np.ones(3)
        A_eq = np.eye(3)
        b_eq = np.array([1, 2, 3])
        bounds = (-np.inf, 4)
        res = linprog(c, A_ub, b_ub, A_eq, b_eq, bounds,
                      method=self.method, options=self.options)
        _assert_success(res, desired_x=b_eq, desired_fun=np.sum(b_eq))

    def test_bounds_infinity(self):
        c = np.ones(3)
        A_eq = np.eye(3)
        b_eq = np.array([1, 2, 3])
        bounds = (-np.inf, np.inf)
        res = linprog(c, A_ub, b_ub, A_eq, b_eq, bounds,
                      method=self.method, options=self.options)
        _assert_success(res, desired_x=b_eq, desired_fun=np.sum(b_eq))

    def test_bounds_mixed(self):
        # Problem has one unbounded variable and
        # another with a negative lower bound.
        c = np.array([-1, 4]) * -1  # maximize
        A_ub = np.array([[-3, 1],
                         [1, 2]], dtype=np.float64)
        b_ub = [6, 4]
        x0_bounds = (-np.inf, np.inf)
        x1_bounds = (-3, np.inf)
        bounds = (x0_bounds, x1_bounds)
        res = linprog(c, A_ub, b_ub, A_eq, b_eq, bounds,
                      method=self.method, options=self.options)
        _assert_success(res, desired_fun=-80 / 7, desired_x=[-8 / 7, 18 / 7])

    def test_bounds_equal_but_infeasible(self):
        c = [-4, 1]
        A_ub = [[7, -2], [0, 1], [2, -2]]
        b_ub = [14, 0, 3]
        bounds = [(2, 2), (0, None)]
        res = linprog(c, A_ub, b_ub, A_eq, b_eq, bounds,
                      method=self.method, options=self.options)
        _assert_infeasible(res)

    def test_bounds_equal_but_infeasible2(self):
        c = [-4, 1]
        A_eq = [[7, -2], [0, 1], [2, -2]]
        b_eq = [14, 0, 3]
        bounds = [(2, 2), (0, None)]
        res = linprog(c, A_ub, b_ub, A_eq, b_eq, bounds,
                      method=self.method, options=self.options)
        _assert_infeasible(res)

    def test_bounds_equal_no_presolve(self):
        # There was a bug when a lower and upper bound were equal but
        # presolve was not on to eliminate the variable. The bound
        # was being converted to an equality constraint, but the bound
        # was not eliminated, leading to issues in postprocessing.
        c = [1, 2]
        A_ub = [[1, 2], [1.1, 2.2]]
        b_ub = [4, 8]
        bounds = [(1, 2), (2, 2)]

        o = {key: self.options[key] for key in self.options}
        o["presolve"] = False

        res = linprog(c, A_ub, b_ub, A_eq, b_eq, bounds,
                      method=self.method, options=o)
        _assert_infeasible(res)

    def test_zero_column_1(self):
        m, n = 3, 4
        np.random.seed(0)
        c = np.random.rand(n)
        c[1] = 1
        A_eq = np.random.rand(m, n)
        A_eq[:, 1] = 0
        b_eq = np.random.rand(m)
        A_ub = [[1, 0, 1, 1]]
        b_ub = 3
        bounds = [(-10, 10), (-10, 10), (-10, None), (None, None)]
        res = linprog(c, A_ub, b_ub, A_eq, b_eq, bounds,
                      method=self.method, options=self.options)
        _assert_success(res, desired_fun=-9.7087836730413404)

    def test_zero_column_2(self):
        np.random.seed(0)
        m, n = 2, 4
        c = np.random.rand(n)
        c[1] = -1
        A_eq = np.random.rand(m, n)
        A_eq[:, 1] = 0
        b_eq = np.random.rand(m)

        A_ub = np.random.rand(m, n)
        A_ub[:, 1] = 0
        b_ub = np.random.rand(m)
        bounds = (None, None)
        res = linprog(c, A_ub, b_ub, A_eq, b_eq, bounds,
                      method=self.method, options=self.options)
        _assert_unbounded(res)
        # Unboundedness detected in presolve
        if self.options.get('presolve', True):
            assert_equal(res.nit, 0)

    def test_zero_row_1(self):
        c = [1, 2, 3]
        A_eq = [[0, 0, 0], [1, 1, 1], [0, 0, 0]]
        b_eq = [0, 3, 0]
        res = linprog(c, A_ub, b_ub, A_eq, b_eq, bounds,
                      method=self.method, options=self.options)
        _assert_success(res, desired_fun=3)

    def test_zero_row_2(self):
        A_ub = [[0, 0, 0], [1, 1, 1], [0, 0, 0]]
        b_ub = [0, 3, 0]
        c = [1, 2, 3]
        res = linprog(c, A_ub, b_ub, A_eq, b_eq, bounds,
                      method=self.method, options=self.options)
        _assert_success(res, desired_fun=0)

    def test_zero_row_3(self):
        m, n = 2, 4
        c = np.random.rand(n)
        A_eq = np.random.rand(m, n)
        A_eq[0, :] = 0
        b_eq = np.random.rand(m)
        res = linprog(c, A_ub, b_ub, A_eq, b_eq, bounds,
                      method=self.method, options=self.options)
        _assert_infeasible(res)

        # Infeasibility detected in presolve
        if self.options.get('presolve', True):
            assert_equal(res.nit, 0)

    def test_zero_row_4(self):
        m, n = 2, 4
        c = np.random.rand(n)
        A_ub = np.random.rand(m, n)
        A_ub[0, :] = 0
        b_ub = -np.random.rand(m)
        res = linprog(c, A_ub, b_ub, A_eq, b_eq, bounds,
                      method=self.method, options=self.options)
        _assert_infeasible(res)

        # Infeasibility detected in presolve
        if self.options.get('presolve', True):
            assert_equal(res.nit, 0)

    def test_singleton_row_eq_1(self):
        c = [1, 1, 1, 2]
        A_eq = [[1, 0, 0, 0], [0, 2, 0, 0], [1, 0, 0, 0], [1, 1, 1, 1]]
        b_eq = [1, 2, 2, 4]
        res = linprog(c, A_ub, b_ub, A_eq, b_eq, bounds,
                      method=self.method, options=self.options)
        _assert_infeasible(res)

        # Infeasibility detected in presolve
        if self.options.get('presolve', True):
            assert_equal(res.nit, 0)

    def test_singleton_row_eq_2(self):
        c = [1, 1, 1, 2]
        A_eq = [[1, 0, 0, 0], [0, 2, 0, 0], [1, 0, 0, 0], [1, 1, 1, 1]]
        b_eq = [1, 2, 1, 4]
        res = linprog(c, A_ub, b_ub, A_eq, b_eq, bounds,
                      method=self.method, options=self.options)
        _assert_success(res, desired_fun=4)

    def test_singleton_row_ub_1(self):
        c = [1, 1, 1, 2]
        A_ub = [[1, 0, 0, 0], [0, 2, 0, 0], [-1, 0, 0, 0], [1, 1, 1, 1]]
        b_ub = [1, 2, -2, 4]
        bounds = [(None, None), (0, None), (0, None), (0, None)]
        res = linprog(c, A_ub, b_ub, A_eq, b_eq, bounds,
                      method=self.method, options=self.options)
        _assert_infeasible(res)

        # Infeasibility detected in presolve
        if self.options.get('presolve', True):
            assert_equal(res.nit, 0)

    def test_singleton_row_ub_2(self):
        c = [1, 1, 1, 2]
        A_ub = [[1, 0, 0, 0], [0, 2, 0, 0], [-1, 0, 0, 0], [1, 1, 1, 1]]
        b_ub = [1, 2, -0.5, 4]
        bounds = [(None, None), (0, None), (0, None), (0, None)]
        res = linprog(c, A_ub, b_ub, A_eq, b_eq, bounds,
                      method=self.method, options=self.options)
        _assert_success(res, desired_fun=0.5)

    def test_infeasible(self):
        # Test linprog response to an infeasible problem
        c = [-1, -1]
        A_ub = [[1, 0],
                [0, 1],
                [-1, -1]]
        b_ub = [2, 2, -5]
        res = linprog(c, A_ub, b_ub, A_eq, b_eq, bounds,
                      method=self.method, options=self.options)
        _assert_infeasible(res)

    def test_infeasible_inequality_bounds(self):
        c = [1]
        A_ub = [[2]]
        b_ub = 4
        bounds = (5, 6)
        res = linprog(c, A_ub, b_ub, A_eq, b_eq, bounds,
                      method=self.method, options=self.options)
        _assert_infeasible(res)

        # Infeasibility detected in presolve
        if self.options.get('presolve', True):
            assert_equal(res.nit, 0)

    def test_unbounded(self):
        # Test linprog response to an unbounded problem
        c = np.array([1, 1]) * -1  # maximize
        A_ub = [[-1, 1],
                [-1, -1]]
        b_ub = [-1, -2]
        res = linprog(c, A_ub, b_ub, A_eq, b_eq, bounds,
                      method=self.method, options=self.options)
        _assert_unbounded(res)

    def test_unbounded_below_no_presolve_corrected(self):
        c = [1]
        bounds = [(None, 1)]

        o = {key: self.options[key] for key in self.options}
        o["presolve"] = False

        res = linprog(c=c, bounds=bounds,
                      method=self.method,
                      options=o)
        if self.method == "revised simplex":
            # Revised simplex has a special pathway for no constraints.
            assert_equal(res.status, 5)
        else:
            _assert_unbounded(res)

    def test_unbounded_no_nontrivial_constraints_1(self):
        """
        Test whether presolve pathway for detecting unboundedness after
        constraint elimination is working.
        """
        c = np.array([0, 0, 0, 1, -1, -1])
        A_ub = np.array([[1, 0, 0, 0, 0, 0],
                         [0, 1, 0, 0, 0, 0],
                         [0, 0, 0, 0, 0, -1]])
        b_ub = np.array([2, -2, 0])
        bounds = [(None, None), (None, None), (None, None),
                  (-1, 1), (-1, 1), (0, None)]
        res = linprog(c, A_ub, b_ub, A_eq, b_eq, bounds,
                      method=self.method, options=self.options)
        _assert_unbounded(res)
        if not self.method.lower().startswith("highs"):
            assert_equal(res.x[-1], np.inf)
            assert_equal(res.message[:36], "The problem is (trivially) unbounded")

    def test_unbounded_no_nontrivial_constraints_2(self):
        """
        Test whether presolve pathway for detecting unboundedness after
        constraint elimination is working.
        """
        c = np.array([0, 0, 0, 1, -1, 1])
        A_ub = np.array([[1, 0, 0, 0, 0, 0],
                         [0, 1, 0, 0, 0, 0],
                         [0, 0, 0, 0, 0, 1]])
        b_ub = np.array([2, -2, 0])
        bounds = [(None, None), (None, None), (None, None),
                  (-1, 1), (-1, 1), (None, 0)]
        res = linprog(c, A_ub, b_ub, A_eq, b_eq, bounds,
                      method=self.method, options=self.options)
        _assert_unbounded(res)
        if not self.method.lower().startswith("highs"):
            assert_equal(res.x[-1], -np.inf)
            assert_equal(res.message[:36], "The problem is (trivially) unbounded")

    def test_cyclic_recovery(self):
        # Test linprogs recovery from cycling using the Klee-Minty problem
        # Klee-Minty  https://www.math.ubc.ca/~israel/m340/kleemin3.pdf
        c = np.array([100, 10, 1]) * -1  # maximize
        A_ub = [[1, 0, 0],
                [20, 1, 0],
                [200, 20, 1]]
        b_ub = [1, 100, 10000]
        res = linprog(c, A_ub, b_ub, A_eq, b_eq, bounds,
                      method=self.method, options=self.options)
        _assert_success(res, desired_x=[0, 0, 10000], atol=5e-6, rtol=1e-7)

    def test_cyclic_bland(self):
        # Test the effect of Bland's rule on a cycling problem
        c = np.array([-10, 57, 9, 24.])
        A_ub = np.array([[0.5, -5.5, -2.5, 9],
                         [0.5, -1.5, -0.5, 1],
                         [1, 0, 0, 0]])
        b_ub = [0, 0, 1]

        # copy the existing options dictionary but change maxiter
        maxiter = 100
        o = {key: val for key, val in self.options.items()}
        o['maxiter'] = maxiter

        res = linprog(c, A_ub, b_ub, A_eq, b_eq, bounds,
                      method=self.method, options=o)

        if self.method == 'simplex' and not self.options.get('bland'):
            # simplex cycles without Bland's rule
            _assert_iteration_limit_reached(res, o['maxiter'])
        else:
            # other methods, including simplex with Bland's rule, succeed
            _assert_success(res, desired_x=[1, 0, 1, 0])
        # note that revised simplex skips this test because it may or may not
        # cycle depending on the initial basis

    def test_remove_redundancy_infeasibility(self):
        # mostly a test of redundancy removal, which is carefully tested in
        # test__remove_redundancy.py
        m, n = 10, 10
        c = np.random.rand(n)
        A_eq = np.random.rand(m, n)
        b_eq = np.random.rand(m)
        A_eq[-1, :] = 2 * A_eq[-2, :]
        b_eq[-1] *= -1
        with suppress_warnings() as sup:
            sup.filter(OptimizeWarning, "A_eq does not appear...")
            res = linprog(c, A_ub, b_ub, A_eq, b_eq, bounds,
                          method=self.method, options=self.options)
        _assert_infeasible(res)

    #################
    # General Tests #
    #################

    def test_nontrivial_problem(self):
        # Problem involves all constraint types,
        # negative resource limits, and rounding issues.
        c, A_ub, b_ub, A_eq, b_eq, x_star, f_star = nontrivial_problem()
        res = linprog(c, A_ub, b_ub, A_eq, b_eq, bounds,
                      method=self.method, options=self.options)
        _assert_success(res, desired_fun=f_star, desired_x=x_star)

    def test_lpgen_problem(self):
        # Test linprog  with a rather large problem (400 variables,
        # 40 constraints) generated by https://gist.github.com/denis-bz/8647461
        A_ub, b_ub, c = lpgen_2d(20, 20)

        with suppress_warnings() as sup:
            sup.filter(OptimizeWarning, "Solving system with option 'sym_pos'")
            sup.filter(RuntimeWarning, "invalid value encountered")
            sup.filter(LinAlgWarning)
            res = linprog(c, A_ub, b_ub, A_eq, b_eq, bounds,
                          method=self.method, options=self.options)
        _assert_success(res, desired_fun=-64.049494229)

    def test_network_flow(self):
        # A network flow problem with supply and demand at nodes
        # and with costs along directed edges.
        # https://www.princeton.edu/~rvdb/542/lectures/lec10.pdf
        c = [2, 4, 9, 11, 4, 3, 8, 7, 0, 15, 16, 18]
        n, p = -1, 1
        A_eq = [
            [n, n, p, 0, p, 0, 0, 0, 0, p, 0, 0],
            [p, 0, 0, p, 0, p, 0, 0, 0, 0, 0, 0],
            [0, 0, n, n, 0, 0, 0, 0, 0, 0, 0, 0],
            [0, 0, 0, 0, 0, 0, p, p, 0, 0, p, 0],
            [0, 0, 0, 0, n, n, n, 0, p, 0, 0, 0],
            [0, 0, 0, 0, 0, 0, 0, n, n, 0, 0, p],
            [0, 0, 0, 0, 0, 0, 0, 0, 0, n, n, n]]
        b_eq = [0, 19, -16, 33, 0, 0, -36]
        with suppress_warnings() as sup:
            sup.filter(LinAlgWarning)
            res = linprog(c, A_ub, b_ub, A_eq, b_eq, bounds,
                          method=self.method, options=self.options)
        _assert_success(res, desired_fun=755, atol=1e-6, rtol=1e-7)

    def test_network_flow_limited_capacity(self):
        # A network flow problem with supply and demand at nodes
        # and with costs and capacities along directed edges.
        # http://blog.sommer-forst.de/2013/04/10/
        c = [2, 2, 1, 3, 1]
        bounds = [
            [0, 4],
            [0, 2],
            [0, 2],
            [0, 3],
            [0, 5]]
        n, p = -1, 1
        A_eq = [
            [n, n, 0, 0, 0],
            [p, 0, n, n, 0],
            [0, p, p, 0, n],
            [0, 0, 0, p, p]]
        b_eq = [-4, 0, 0, 4]

        with suppress_warnings() as sup:
            # this is an UmfpackWarning but I had trouble importing it
            if has_umfpack:
                sup.filter(UmfpackWarning)
            sup.filter(RuntimeWarning, "scipy.linalg.solve\nIll...")
            sup.filter(OptimizeWarning, "A_eq does not appear...")
            sup.filter(OptimizeWarning, "Solving system with option...")
            sup.filter(LinAlgWarning)
            res = linprog(c, A_ub, b_ub, A_eq, b_eq, bounds,
                          method=self.method, options=self.options)
        _assert_success(res, desired_fun=14)

    def test_simplex_algorithm_wikipedia_example(self):
        # https://en.wikipedia.org/wiki/Simplex_algorithm#Example
        c = [-2, -3, -4]
        A_ub = [
            [3, 2, 1],
            [2, 5, 3]]
        b_ub = [10, 15]
        res = linprog(c, A_ub, b_ub, A_eq, b_eq, bounds,
                      method=self.method, options=self.options)
        _assert_success(res, desired_fun=-20)

    def test_enzo_example(self):
        # https://github.com/scipy/scipy/issues/1779 lp2.py
        #
        # Translated from Octave code at:
        # http://www.ecs.shimane-u.ac.jp/~kyoshida/lpeng.htm
        # and placed under MIT licence by Enzo Michelangeli
        # with permission explicitly granted by the original author,
        # Prof. Kazunobu Yoshida
        c = [4, 8, 3, 0, 0, 0]
        A_eq = [
            [2, 5, 3, -1, 0, 0],
            [3, 2.5, 8, 0, -1, 0],
            [8, 10, 4, 0, 0, -1]]
        b_eq = [185, 155, 600]
        res = linprog(c, A_ub, b_ub, A_eq, b_eq, bounds,
                      method=self.method, options=self.options)
        _assert_success(res, desired_fun=317.5,
                        desired_x=[66.25, 0, 17.5, 0, 183.75, 0],
                        atol=6e-6, rtol=1e-7)

    def test_enzo_example_b(self):
        # rescued from https://github.com/scipy/scipy/pull/218
        c = [2.8, 6.3, 10.8, -2.8, -6.3, -10.8]
        A_eq = [[-1, -1, -1, 0, 0, 0],
                [0, 0, 0, 1, 1, 1],
                [1, 0, 0, 1, 0, 0],
                [0, 1, 0, 0, 1, 0],
                [0, 0, 1, 0, 0, 1]]
        b_eq = [-0.5, 0.4, 0.3, 0.3, 0.3]

        with suppress_warnings() as sup:
            sup.filter(OptimizeWarning, "A_eq does not appear...")
            res = linprog(c, A_ub, b_ub, A_eq, b_eq, bounds,
                          method=self.method, options=self.options)
        _assert_success(res, desired_fun=-1.77,
                        desired_x=[0.3, 0.2, 0.0, 0.0, 0.1, 0.3])

    def test_enzo_example_c_with_degeneracy(self):
        # rescued from https://github.com/scipy/scipy/pull/218
        m = 20
        c = -np.ones(m)
        tmp = 2 * np.pi * np.arange(1, m + 1) / (m + 1)
        A_eq = np.vstack((np.cos(tmp) - 1, np.sin(tmp)))
        b_eq = [0, 0]
        res = linprog(c, A_ub, b_ub, A_eq, b_eq, bounds,
                      method=self.method, options=self.options)
        _assert_success(res, desired_fun=0, desired_x=np.zeros(m))

    def test_enzo_example_c_with_unboundedness(self):
        # rescued from https://github.com/scipy/scipy/pull/218
        m = 50
        c = -np.ones(m)
        tmp = 2 * np.pi * np.arange(m) / (m + 1)
        A_eq = np.vstack((np.cos(tmp) - 1, np.sin(tmp)))
        b_eq = [0, 0]
        res = linprog(c, A_ub, b_ub, A_eq, b_eq, bounds,
                      method=self.method, options=self.options)
        _assert_unbounded(res)

    def test_enzo_example_c_with_infeasibility(self):
        # rescued from https://github.com/scipy/scipy/pull/218
        m = 50
        c = -np.ones(m)
        tmp = 2 * np.pi * np.arange(m) / (m + 1)
        A_eq = np.vstack((np.cos(tmp) - 1, np.sin(tmp)))
        b_eq = [1, 1]

        o = {key: self.options[key] for key in self.options}
        o["presolve"] = False

        res = linprog(c, A_ub, b_ub, A_eq, b_eq, bounds,
                      method=self.method, options=o)
        _assert_infeasible(res)

    def test_basic_artificial_vars(self):
        # Problem is chosen to test two phase simplex methods when at the end
        # of phase 1 some artificial variables remain in the basis.
        # Also, for `method='simplex'`, the row in the tableau corresponding
        # with the artificial variables is not all zero.
        c = np.array([-0.1, -0.07, 0.004, 0.004, 0.004, 0.004])
        A_ub = np.array([[1.0, 0, 0, 0, 0, 0], [-1.0, 0, 0, 0, 0, 0],
                         [0, -1.0, 0, 0, 0, 0], [0, 1.0, 0, 0, 0, 0],
                         [1.0, 1.0, 0, 0, 0, 0]])
        b_ub = np.array([3.0, 3.0, 3.0, 3.0, 20.0])
        A_eq = np.array([[1.0, 0, -1, 1, -1, 1], [0, -1.0, -1, 1, -1, 1]])
        b_eq = np.array([0, 0])
        res = linprog(c, A_ub, b_ub, A_eq, b_eq, bounds,
                      method=self.method, options=self.options)
        _assert_success(res, desired_fun=0, desired_x=np.zeros_like(c),
                        atol=2e-6)

    def test_optimize_result(self):
        # check all fields in OptimizeResult
        np.random.seed(0)
        m_eq, m_ub, n = 10, 20, 50
        c = np.random.rand(n)-0.5
        A_ub = np.random.rand(m_ub, n)-0.5
        b_ub = np.random.rand(m_ub)-0.5
        A_eq = np.random.rand(m_eq, n)-0.5
        b_eq = np.random.rand(m_eq)-0.5
        lb = -np.random.rand(n)
        ub = np.random.rand(n)
        lb[lb < -np.random.rand()] = -np.inf
        ub[ub > np.random.rand()] = np.inf
        bounds = np.vstack((lb, ub)).T
        res = linprog(c, A_ub=A_ub, b_ub=b_ub, A_eq=A_eq, b_eq=b_eq,
                      bounds=bounds, method=self.method, options=self.options)
        assert_(res.success)
        assert_(res.nit)
        assert_(not res.status)
        assert_(res.message == "Optimization terminated successfully.")
        assert_allclose(c @ res.x, res.fun)
        assert_allclose(b_eq - A_eq @ res.x, res.con, atol=1e-12)
        assert_allclose(b_ub - A_ub @ res.x, res.slack, atol=1e-12)

    #################
    # Bug Fix Tests #
    #################

    def test_bug_5400(self):
        # https://github.com/scipy/scipy/issues/5400
        bounds = [
            (0, None),
            (0, 100), (0, 100), (0, 100), (0, 100), (0, 100), (0, 100),
            (0, 900), (0, 900), (0, 900), (0, 900), (0, 900), (0, 900),
            (0, None), (0, None), (0, None), (0, None), (0, None), (0, None)]

        f = 1 / 9
        g = -1e4
        h = -3.1
        A_ub = np.array([
            [1, -2.99, 0, 0, -3, 0, 0, 0, -1, -1, 0, -1, -1, 1, 1, 0, 0, 0, 0],
            [1, 0, -2.9, h, 0, -3, 0, -1, 0, 0, -1, 0, -1, 0, 0, 1, 1, 0, 0],
            [1, 0, 0, h, 0, 0, -3, -1, -1, 0, -1, -1, 0, 0, 0, 0, 0, 1, 1],
            [0, 1, 0, 0, 0, 0, 0, 0, 0, 0, 0, 0, 0, 0, 0, 0, 0, 0, 0],
            [0, 0, 1, 0, 0, 0, 0, 0, 0, 0, 0, 0, 0, 0, 0, 0, 0, 0, 0],
            [0, 0, 0, 1, 0, 0, 0, 0, 0, 0, 0, 0, 0, 0, 0, 0, 0, 0, 0],
            [0, 0, 0, 0, 1, 0, 0, 0, 0, 0, 0, 0, 0, 0, 0, 0, 0, 0, 0],
            [0, 0, 0, 0, 0, 1, 0, 0, 0, 0, 0, 0, 0, 0, 0, 0, 0, 0, 0],
            [0, 0, 0, 0, 0, 0, 1, 0, 0, 0, 0, 0, 0, 0, 0, 0, 0, 0, 0],
            [0, 0, 0, 0, 0, 0, 0, 1, 0, 0, 0, 0, 0, 0, 0, 0, 0, 0, 0],
            [0, 0, 0, 0, 0, 0, 0, 0, 1, 0, 0, 0, 0, 0, 0, 0, 0, 0, 0],
            [0, 0, 0, 0, 0, 0, 0, 0, 0, 1, 0, 0, 0, 0, 0, 0, 0, 0, 0],
            [0, 0, 0, 0, 0, 0, 0, 0, 0, 0, 1, 0, 0, 0, 0, 0, 0, 0, 0],
            [0, 0, 0, 0, 0, 0, 0, 0, 0, 0, 0, 1, 0, 0, 0, 0, 0, 0, 0],
            [0, 0, 0, 0, 0, 0, 0, 0, 0, 0, 0, 0, 1, 0, 0, 0, 0, 0, 0],
            [0, 0, 0, 0, 0, 0, 0, 0, 0, 0, 0, 0, 0, -1, 0, 0, 0, 0, 0],
            [0, 0, 0, 0, 0, 0, 0, 0, 0, 0, 0, 0, 0, 0, -1, 0, 0, 0, 0],
            [0, 0, 0, 0, 0, 0, 0, 0, 0, 0, 0, 0, 0, 0, 0, -1, 0, 0, 0],
            [0, 0, 0, 0, 0, 0, 0, 0, 0, 0, 0, 0, 0, 0, 0, 0, -1, 0, 0],
            [0, 0, 0, 0, 0, 0, 0, 0, 0, 0, 0, 0, 0, 0, 0, 0, 0, -1, 0],
            [0, 0, 0, 0, 0, 0, 0, 0, 0, 0, 0, 0, 0, 0, 0, 0, 0, 0, -1],
            [0, 1.99, -1, -1, 0, 0, 0, -1, f, f, 0, 0, 0, g, 0, 0, 0, 0, 0],
            [0, 0, 0, 0, 2, -1, -1, 0, 0, 0, -1, f, f, 0, g, 0, 0, 0, 0],
            [0, -1, 1.9, 2.1, 0, 0, 0, f, -1, -1, 0, 0, 0, 0, 0, g, 0, 0, 0],
            [0, 0, 0, 0, -1, 2, -1, 0, 0, 0, f, -1, f, 0, 0, 0, g, 0, 0],
            [0, -1, -1, 2.1, 0, 0, 0, f, f, -1, 0, 0, 0, 0, 0, 0, 0, g, 0],
            [0, 0, 0, 0, -1, -1, 2, 0, 0, 0, f, f, -1, 0, 0, 0, 0, 0, g]])

        b_ub = np.array([
            0.0, 0, 0, 100, 100, 100, 100, 100, 100, 900, 900, 900, 900, 900,
            900, 0, 0, 0, 0, 0, 0, 0, 0, 0, 0, 0, 0])

        c = np.array([-1.0, 1, 1, 1, 1, 1, 1, 1, 1,
                      1, 1, 1, 1, 0, 0, 0, 0, 0, 0])
        with suppress_warnings() as sup:
            sup.filter(OptimizeWarning,
                       "Solving system with option 'sym_pos'")
            sup.filter(RuntimeWarning, "invalid value encountered")
            sup.filter(LinAlgWarning)
            res = linprog(c, A_ub, b_ub, A_eq, b_eq, bounds,
                          method=self.method, options=self.options)
        _assert_success(res, desired_fun=-106.63507541835018)

    def test_bug_6139(self):
        # linprog(method='simplex') fails to find a basic feasible solution
        # if phase 1 pseudo-objective function is outside the provided tol.
        # https://github.com/scipy/scipy/issues/6139

        # Note: This is not strictly a bug as the default tolerance determines
        # if a result is "close enough" to zero and should not be expected
        # to work for all cases.

        c = np.array([1, 1, 1])
        A_eq = np.array([[1., 0., 0.], [-1000., 0., - 1000.]])
        b_eq = np.array([5.00000000e+00, -1.00000000e+04])
        A_ub = -np.array([[0., 1000000., 1010000.]])
        b_ub = -np.array([10000000.])
        bounds = (None, None)

        res = linprog(c, A_ub, b_ub, A_eq, b_eq, bounds,
                      method=self.method, options=self.options)

        _assert_success(res, desired_fun=14.95,
                        desired_x=np.array([5, 4.95, 5]))

    def test_bug_6690(self):
        # linprog simplex used to violate bound constraint despite reporting
        # success.
        # https://github.com/scipy/scipy/issues/6690

        A_eq = np.array([[0, 0, 0, 0.93, 0, 0.65, 0, 0, 0.83, 0]])
        b_eq = np.array([0.9626])
        A_ub = np.array([
            [0, 0, 0, 1.18, 0, 0, 0, -0.2, 0, -0.22],
            [0, 0, 0, 0, 0, 0, 0, 0, 0, 0],
            [0, 0, 0, 0.43, 0, 0, 0, 0, 0, 0],
            [0, -1.22, -0.25, 0, 0, 0, -2.06, 0, 0, 1.37],
            [0, 0, 0, 0, 0, 0, 0, -0.25, 0, 0]
        ])
        b_ub = np.array([0.615, 0, 0.172, -0.869, -0.022])
        bounds = np.array([
            [-0.84, -0.97, 0.34, 0.4, -0.33, -0.74, 0.47, 0.09, -1.45, -0.73],
            [0.37, 0.02, 2.86, 0.86, 1.18, 0.5, 1.76, 0.17, 0.32, -0.15]
        ]).T
        c = np.array([
            -1.64, 0.7, 1.8, -1.06, -1.16, 0.26, 2.13, 1.53, 0.66, 0.28
            ])

        with suppress_warnings() as sup:
            if has_umfpack:
                sup.filter(UmfpackWarning)
            sup.filter(OptimizeWarning,
                       "Solving system with option 'cholesky'")
            sup.filter(OptimizeWarning, "Solving system with option 'sym_pos'")
            sup.filter(RuntimeWarning, "invalid value encountered")
            sup.filter(LinAlgWarning)
            res = linprog(c, A_ub, b_ub, A_eq, b_eq, bounds,
                          method=self.method, options=self.options)

        desired_fun = -1.19099999999
        desired_x = np.array([0.3700, -0.9700, 0.3400, 0.4000, 1.1800,
                              0.5000, 0.4700, 0.0900, 0.3200, -0.7300])
        _assert_success(res, desired_fun=desired_fun, desired_x=desired_x)

        # Add small tol value to ensure arrays are less than or equal.
        atol = 1e-6
        assert_array_less(bounds[:, 0] - atol, res.x)
        assert_array_less(res.x, bounds[:, 1] + atol)

    def test_bug_7044(self):
        # linprog simplex failed to "identify correct constraints" (?)
        # leading to a non-optimal solution if A is rank-deficient.
        # https://github.com/scipy/scipy/issues/7044

        A_eq, b_eq, c, N = magic_square(3)
        with suppress_warnings() as sup:
            sup.filter(OptimizeWarning, "A_eq does not appear...")
            sup.filter(RuntimeWarning, "invalid value encountered")
            sup.filter(LinAlgWarning)
            res = linprog(c, A_ub, b_ub, A_eq, b_eq, bounds,
                          method=self.method, options=self.options)

        desired_fun = 1.730550597
        _assert_success(res, desired_fun=desired_fun)
        assert_allclose(A_eq.dot(res.x), b_eq)
        assert_array_less(np.zeros(res.x.size) - 1e-5, res.x)

    def test_bug_7237(self):
        # https://github.com/scipy/scipy/issues/7237
        # linprog simplex "explodes" when the pivot value is very
        # close to zero.

        c = np.array([-1, 0, 0, 0, 0, 0, 0, 0, 0])
        A_ub = np.array([
            [1., -724., 911., -551., -555., -896., 478., -80., -293.],
            [1., 566., 42., 937., 233., 883., 392., -909., 57.],
            [1., -208., -894., 539., 321., 532., -924., 942., 55.],
            [1., 857., -859., 83., 462., -265., -971., 826., 482.],
            [1., 314., -424., 245., -424., 194., -443., -104., -429.],
            [1., 540., 679., 361., 149., -827., 876., 633., 302.],
            [0., -1., -0., -0., -0., -0., -0., -0., -0.],
            [0., -0., -1., -0., -0., -0., -0., -0., -0.],
            [0., -0., -0., -1., -0., -0., -0., -0., -0.],
            [0., -0., -0., -0., -1., -0., -0., -0., -0.],
            [0., -0., -0., -0., -0., -1., -0., -0., -0.],
            [0., -0., -0., -0., -0., -0., -1., -0., -0.],
            [0., -0., -0., -0., -0., -0., -0., -1., -0.],
            [0., -0., -0., -0., -0., -0., -0., -0., -1.],
            [0., 1., 0., 0., 0., 0., 0., 0., 0.],
            [0., 0., 1., 0., 0., 0., 0., 0., 0.],
            [0., 0., 0., 1., 0., 0., 0., 0., 0.],
            [0., 0., 0., 0., 1., 0., 0., 0., 0.],
            [0., 0., 0., 0., 0., 1., 0., 0., 0.],
            [0., 0., 0., 0., 0., 0., 1., 0., 0.],
            [0., 0., 0., 0., 0., 0., 0., 1., 0.],
            [0., 0., 0., 0., 0., 0., 0., 0., 1.]
            ])
        b_ub = np.array([
            0., 0., 0., 0., 0., 0., 0., 0., 0., 0., 0.,
            0., 0., 0., 1., 1., 1., 1., 1., 1., 1., 1.])
        A_eq = np.array([[0., 1., 1., 1., 1., 1., 1., 1., 1.]])
        b_eq = np.array([[1.]])
        bounds = [(None, None)] * 9

        res = linprog(c, A_ub, b_ub, A_eq, b_eq, bounds,
                      method=self.method, options=self.options)
        _assert_success(res, desired_fun=108.568535, atol=1e-6)

    def test_bug_8174(self):
        # https://github.com/scipy/scipy/issues/8174
        # The simplex method sometimes "explodes" if the pivot value is very
        # close to zero.
        A_ub = np.array([
            [22714, 1008, 13380, -2713.5, -1116],
            [-4986, -1092, -31220, 17386.5, 684],
            [-4986, 0, 0, -2713.5, 0],
            [22714, 0, 0, 17386.5, 0]])
        b_ub = np.zeros(A_ub.shape[0])
        c = -np.ones(A_ub.shape[1])
        bounds = [(0, 1)] * A_ub.shape[1]
        with suppress_warnings() as sup:
            sup.filter(RuntimeWarning, "invalid value encountered")
            sup.filter(LinAlgWarning)
            res = linprog(c, A_ub, b_ub, A_eq, b_eq, bounds,
                          method=self.method, options=self.options)

        if self.options.get('tol', 1e-9) < 1e-10 and self.method == 'simplex':
            _assert_unable_to_find_basic_feasible_sol(res)
        else:
            _assert_success(res, desired_fun=-2.0080717488789235, atol=1e-6)

    def test_bug_8174_2(self):
        # Test supplementary example from issue 8174.
        # https://github.com/scipy/scipy/issues/8174
        # https://stackoverflow.com/questions/47717012/linprog-in-scipy-optimize-checking-solution
        c = np.array([1, 0, 0, 0, 0, 0, 0])
        A_ub = -np.identity(7)
        b_ub = np.array([[-2], [-2], [-2], [-2], [-2], [-2], [-2]])
        A_eq = np.array([
            [1, 1, 1, 1, 1, 1, 0],
            [0.3, 1.3, 0.9, 0, 0, 0, -1],
            [0.3, 0, 0, 0, 0, 0, -2/3],
            [0, 0.65, 0, 0, 0, 0, -1/15],
            [0, 0, 0.3, 0, 0, 0, -1/15]
        ])
        b_eq = np.array([[100], [0], [0], [0], [0]])

        with suppress_warnings() as sup:
            if has_umfpack:
                sup.filter(UmfpackWarning)
            sup.filter(OptimizeWarning, "A_eq does not appear...")
            res = linprog(c, A_ub, b_ub, A_eq, b_eq, bounds,
                          method=self.method, options=self.options)
        _assert_success(res, desired_fun=43.3333333331385)

    def test_bug_8561(self):
        # Test that pivot row is chosen correctly when using Bland's rule
        # This was originally written for the simplex method with
        # Bland's rule only, but it doesn't hurt to test all methods/options
        # https://github.com/scipy/scipy/issues/8561
        c = np.array([7, 0, -4, 1.5, 1.5])
        A_ub = np.array([
            [4, 5.5, 1.5, 1.0, -3.5],
            [1, -2.5, -2, 2.5, 0.5],
            [3, -0.5, 4, -12.5, -7],
            [-1, 4.5, 2, -3.5, -2],
            [5.5, 2, -4.5, -1, 9.5]])
        b_ub = np.array([0, 0, 0, 0, 1])
        res = linprog(c, A_ub=A_ub, b_ub=b_ub, options=self.options,
                      method=self.method)
        _assert_success(res, desired_x=[0, 0, 19, 16/3, 29/3])

    def test_bug_8662(self):
        # linprog simplex used to report incorrect optimal results
        # https://github.com/scipy/scipy/issues/8662
        c = [-10, 10, 6, 3]
        A_ub = [[8, -8, -4, 6],
                [-8, 8, 4, -6],
                [-4, 4, 8, -4],
                [3, -3, -3, -10]]
        b_ub = [9, -9, -9, -4]
        bounds = [(0, None), (0, None), (0, None), (0, None)]
        desired_fun = 36.0000000000

        with suppress_warnings() as sup:
            if has_umfpack:
                sup.filter(UmfpackWarning)
            sup.filter(RuntimeWarning, "invalid value encountered")
            sup.filter(LinAlgWarning)
            res1 = linprog(c, A_ub, b_ub, A_eq, b_eq, bounds,
                           method=self.method, options=self.options)

        # Set boundary condition as a constraint
        A_ub.append([0, 0, -1, 0])
        b_ub.append(0)
        bounds[2] = (None, None)

        with suppress_warnings() as sup:
            if has_umfpack:
                sup.filter(UmfpackWarning)
            sup.filter(RuntimeWarning, "invalid value encountered")
            sup.filter(LinAlgWarning)
            res2 = linprog(c, A_ub, b_ub, A_eq, b_eq, bounds,
                           method=self.method, options=self.options)
        rtol = 1e-5
        _assert_success(res1, desired_fun=desired_fun, rtol=rtol)
        _assert_success(res2, desired_fun=desired_fun, rtol=rtol)

    def test_bug_8663(self):
        # exposed a bug in presolve
        # https://github.com/scipy/scipy/issues/8663
        c = [1, 5]
        A_eq = [[0, -7]]
        b_eq = [-6]
        bounds = [(0, None), (None, None)]
        res = linprog(c, A_ub, b_ub, A_eq, b_eq, bounds,
                      method=self.method, options=self.options)
        _assert_success(res, desired_x=[0, 6./7], desired_fun=5*6./7)

    def test_bug_8664(self):
        # interior-point has trouble with this when presolve is off
        # tested for interior-point with presolve off in TestLinprogIPSpecific
        # https://github.com/scipy/scipy/issues/8664
        c = [4]
        A_ub = [[2], [5]]
        b_ub = [4, 4]
        A_eq = [[0], [-8], [9]]
        b_eq = [3, 2, 10]
        with suppress_warnings() as sup:
            sup.filter(RuntimeWarning)
            sup.filter(OptimizeWarning, "Solving system with option...")
            res = linprog(c, A_ub, b_ub, A_eq, b_eq, bounds,
                          method=self.method, options=self.options)
        _assert_infeasible(res)

    def test_bug_8973(self):
        """
        Test whether bug described at:
        https://github.com/scipy/scipy/issues/8973
        was fixed.
        """
        c = np.array([0, 0, 0, 1, -1])
        A_ub = np.array([[1, 0, 0, 0, 0], [0, 1, 0, 0, 0]])
        b_ub = np.array([2, -2])
        bounds = [(None, None), (None, None), (None, None), (-1, 1), (-1, 1)]
        res = linprog(c, A_ub, b_ub, A_eq, b_eq, bounds,
                      method=self.method, options=self.options)
        # solution vector x is not unique
        _assert_success(res, desired_fun=-2)
        # HiGHS IPM had an issue where the following wasn't true!
        assert_equal(c @ res.x, res.fun)

    def test_bug_8973_2(self):
        """
        Additional test for:
        https://github.com/scipy/scipy/issues/8973
        suggested in
        https://github.com/scipy/scipy/pull/8985
        review by @antonior92
        """
        c = np.zeros(1)
        A_ub = np.array([[1]])
        b_ub = np.array([-2])
        bounds = (None, None)
        res = linprog(c, A_ub, b_ub, A_eq, b_eq, bounds,
                      method=self.method, options=self.options)
        _assert_success(res, desired_x=[-2], desired_fun=0)

    def test_bug_10124(self):
        """
        Test for linprog docstring problem
        'disp'=True caused revised simplex failure
        """
        c = np.zeros(1)
        A_ub = np.array([[1]])
        b_ub = np.array([-2])
        bounds = (None, None)
        c = [-1, 4]
        A_ub = [[-3, 1], [1, 2]]
        b_ub = [6, 4]
        bounds = [(None, None), (-3, None)]
        o = {"disp": True}
        o.update(self.options)
        res = linprog(c, A_ub, b_ub, A_eq, b_eq, bounds,
                      method=self.method, options=o)
        _assert_success(res, desired_x=[10, -3], desired_fun=-22)

    def test_bug_10349(self):
        """
        Test for redundancy removal tolerance issue
        https://github.com/scipy/scipy/issues/10349
        """
        A_eq = np.array([[1, 1, 0, 0, 0, 0],
                         [0, 0, 1, 1, 0, 0],
                         [0, 0, 0, 0, 1, 1],
                         [1, 0, 1, 0, 0, 0],
                         [0, 0, 0, 1, 1, 0],
                         [0, 1, 0, 0, 0, 1]])
        b_eq = np.array([221, 210, 10, 141, 198, 102])
        c = np.concatenate((0, 1, np.zeros(4)), axis=None)
        with suppress_warnings() as sup:
            sup.filter(OptimizeWarning, "A_eq does not appear...")
            res = linprog(c, A_ub, b_ub, A_eq, b_eq, bounds,
                          method=self.method, options=self.options)
        _assert_success(res, desired_x=[129, 92, 12, 198, 0, 10], desired_fun=92)

    def test_bug_10466(self):
        """
        Test that autoscale fixes poorly-scaled problem
        """
        c = [-8., -0., -8., -0., -8., -0., -0., -0., -0., -0., -0., -0., -0.]
        A_eq = [[1., 1., 0., 0., 0., 0., 0., 0., 0., 0., 0., 0., 0.],
                [0., 0., 1., 1., 0., 0., 0., 0., 0., 0., 0., 0., 0.],
                [0., 0., 0., 0., 1., 1., 0., 0., 0., 0., 0., 0., 0.],
                [1., 0., 1., 0., 1., 0., -1., 0., 0., 0., 0., 0., 0.],
                [1., 0., 1., 0., 1., 0., 0., 1., 0., 0., 0., 0., 0.],
                [1., 0., 0., 0., 0., 0., 0., 0., 1., 0., 0., 0., 0.],
                [1., 0., 0., 0., 0., 0., 0., 0., 0., 1., 0., 0., 0.],
                [1., 0., 1., 0., 1., 0., 0., 0., 0., 0., 1., 0., 0.],
                [0., 0., 1., 0., 1., 0., 0., 0., 0., 0., 0., 1., 0.],
                [0., 0., 1., 0., 1., 0., 0., 0., 0., 0., 0., 0., 1.]]

        b_eq = [3.14572800e+08, 4.19430400e+08, 5.24288000e+08,
                1.00663296e+09, 1.07374182e+09, 1.07374182e+09,
                1.07374182e+09, 1.07374182e+09, 1.07374182e+09,
                1.07374182e+09]

        o = {}
        # HiGHS methods don't use autoscale option
        if not self.method.startswith("highs"):
            o = {"autoscale": True}
        o.update(self.options)

        with suppress_warnings() as sup:
            sup.filter(OptimizeWarning, "Solving system with option...")
            if has_umfpack:
                sup.filter(UmfpackWarning)
            sup.filter(RuntimeWarning, "scipy.linalg.solve\nIll...")
            sup.filter(RuntimeWarning, "divide by zero encountered...")
            sup.filter(RuntimeWarning, "overflow encountered...")
            sup.filter(RuntimeWarning, "invalid value encountered...")
            sup.filter(LinAlgWarning, "Ill-conditioned matrix...")
            res = linprog(c, A_ub, b_ub, A_eq, b_eq, bounds,
                          method=self.method, options=o)
        assert_allclose(res.fun, -8589934560)

#########################
# Method-specific Tests #
#########################


class LinprogSimplexTests(LinprogCommonTests):
    method = "simplex"


class LinprogIPTests(LinprogCommonTests):
    method = "interior-point"


class LinprogRSTests(LinprogCommonTests):
    method = "revised simplex"

    # Revised simplex does not reliably solve these problems.
    # Failure is intermittent due to the random choice of elements to complete
    # the basis after phase 1 terminates. In any case, linprog exists
    # gracefully, reporting numerical difficulties. I do not think this should
    # prevent revised simplex from being merged, as it solves the problems
    # most of the time and solves a broader range of problems than the existing
    # simplex implementation.
    # I believe that the root cause is the same for all three and that this
    # same issue prevents revised simplex from solving many other problems
    # reliably. Somehow the pivoting rule allows the algorithm to pivot into
    # a singular basis. I haven't been able to find a reference that
    # acknowledges this possibility, suggesting that there is a bug. On the
    # other hand, the pivoting rule is quite simple, and I can't find a
    # mistake, which suggests that this is a possibility with the pivoting
    # rule. Hopefully, a better pivoting rule will fix the issue.

    def test_bug_5400(self):
        pytest.skip("Intermittent failure acceptable.")

    def test_bug_8662(self):
        pytest.skip("Intermittent failure acceptable.")

    def test_network_flow(self):
        pytest.skip("Intermittent failure acceptable.")


class LinprogHiGHSTests(LinprogCommonTests):
    def test_callback(self):
        # this is the problem from test_callback
        cb = lambda res: None
        c = np.array([-3, -2])
        A_ub = [[2, 1], [1, 1], [1, 0]]
        b_ub = [10, 8, 4]
        assert_raises(NotImplementedError, linprog, c, A_ub=A_ub, b_ub=b_ub,
                      callback=cb, method=self.method)
        res = linprog(c, A_ub=A_ub, b_ub=b_ub, method=self.method)
        _assert_success(res, desired_fun=-18.0, desired_x=[2, 6])

    @pytest.mark.parametrize("options",
                             [{"message_level": -1},
                              {"dual_feasibility_tolerance": -1},
                              {"primal_feasibility_tolerance": -1},
                              {"simplex_crash_strategy": 10},
                              {"simplex_dual_edge_weight_strategy": 10},
                              {"simplex_primal_edge_weight_strategy": 10},
                              {"simplex_strategy": 10},
                              {"simplex_update_limit": -1}
                              ])
    def test_invalid_option_values(self, options):
        def f(options):
            linprog(1, method=self.method, options=options)
        options.update(self.options)
        assert_warns(OptimizeWarning, f, options=options)

################################
# Simplex Option-Specific Tests#
################################


class TestLinprogSimplexDefault(LinprogSimplexTests):

    def setup_method(self):
        self.options = {}

    def test_bug_5400(self):
        with pytest.raises(ValueError):
            super(TestLinprogSimplexDefault, self).test_bug_5400()

    def test_bug_7237_low_tol(self):
        # Fails if the tolerance is too strict. Here, we test that
        # even if the solution is wrong, the appropriate error is raised.
        self.options.update({'tol': 1e-12})
        with pytest.raises(ValueError):
            super(TestLinprogSimplexDefault, self).test_bug_7237()

    def test_bug_8174_low_tol(self):
        # Fails if the tolerance is too strict. Here, we test that
        # even if the solution is wrong, the appropriate warning is issued.
        self.options.update({'tol': 1e-12})
        with pytest.warns(OptimizeWarning):
            super(TestLinprogSimplexDefault, self).test_bug_8174()


class TestLinprogSimplexBland(LinprogSimplexTests):

    def setup_method(self):
        self.options = {'bland': True}

    def test_bug_5400(self):
        with pytest.raises(ValueError):
            super(TestLinprogSimplexBland, self).test_bug_5400()

    def test_bug_8174_low_tol(self):
        # Fails if the tolerance is too strict. Here, we test that
        # even if the solution is wrong, the appropriate error is raised.
        self.options.update({'tol': 1e-12})
        with pytest.raises(AssertionError):
            with pytest.warns(OptimizeWarning):
                super(TestLinprogSimplexBland, self).test_bug_8174()


class TestLinprogSimplexNoPresolve(LinprogSimplexTests):

    def setup_method(self):
        self.options = {'presolve': False}

    is_32_bit = np.intp(0).itemsize < 8
    is_linux = sys.platform.startswith('linux')

    @pytest.mark.xfail(
        condition=is_32_bit and is_linux,
        reason='Fails with warning on 32-bit linux')
    def test_bug_5400(self):
        super(TestLinprogSimplexNoPresolve, self).test_bug_5400()

    def test_bug_6139_low_tol(self):
        # Linprog(method='simplex') fails to find a basic feasible solution
        # if phase 1 pseudo-objective function is outside the provided tol.
        # https://github.com/scipy/scipy/issues/6139
        # Without ``presolve`` eliminating such rows the result is incorrect.
        self.options.update({'tol': 1e-12})
        with pytest.raises(ValueError):
            return super(TestLinprogSimplexNoPresolve, self).test_bug_6139()

    def test_bug_7237_low_tol(self):
        # Fails if the tolerance is too strict. Here, we test that
        # even if the solution is wrong, the appropriate error is raised.
        self.options.update({'tol': 1e-12})
        with pytest.raises(ValueError):
            super(TestLinprogSimplexNoPresolve, self).test_bug_7237()

    def test_bug_8174_low_tol(self):
        # Fails if the tolerance is too strict. Here, we test that
        # even if the solution is wrong, the appropriate warning is issued.
        self.options.update({'tol': 1e-12})
        with pytest.warns(OptimizeWarning):
            super(TestLinprogSimplexNoPresolve, self).test_bug_8174()

    def test_unbounded_no_nontrivial_constraints_1(self):
        pytest.skip("Tests behavior specific to presolve")

    def test_unbounded_no_nontrivial_constraints_2(self):
        pytest.skip("Tests behavior specific to presolve")


#######################################
# Interior-Point Option-Specific Tests#
#######################################


class TestLinprogIPDense(LinprogIPTests):
    options = {"sparse": False}


if has_cholmod:
    class TestLinprogIPSparseCholmod(LinprogIPTests):
        options = {"sparse": True, "cholesky": True}


if has_umfpack:
    class TestLinprogIPSparseUmfpack(LinprogIPTests):
        options = {"sparse": True, "cholesky": False}

        def test_bug_10466(self):
            pytest.skip("Autoscale doesn't fix everything, and that's OK.")


class TestLinprogIPSparse(LinprogIPTests):
    options = {"sparse": True, "cholesky": False, "sym_pos": False}

    @pytest.mark.xfail_on_32bit("This test is sensitive to machine epsilon level "
                                "perturbations in linear system solution in "
                                "_linprog_ip._sym_solve.")
    def test_bug_6139(self):
        super(TestLinprogIPSparse, self).test_bug_6139()

    @pytest.mark.xfail(reason='Fails with ATLAS, see gh-7877')
    def test_bug_6690(self):
        # Test defined in base class, but can't mark as xfail there
        super(TestLinprogIPSparse, self).test_bug_6690()

    def test_magic_square_sparse_no_presolve(self):
        # test linprog with a problem with a rank-deficient A_eq matrix
        A_eq, b_eq, c, N = magic_square(3)
        bounds = (0, 1)

        with suppress_warnings() as sup:
            if has_umfpack:
                sup.filter(UmfpackWarning)
            sup.filter(MatrixRankWarning, "Matrix is exactly singular")
            sup.filter(OptimizeWarning, "Solving system with option...")

            o = {key: self.options[key] for key in self.options}
            o["presolve"] = False

            res = linprog(c, A_ub, b_ub, A_eq, b_eq, bounds,
                          method=self.method, options=o)
        _assert_success(res, desired_fun=1.730550597)

    def test_sparse_solve_options(self):
        # checking that problem is solved with all column permutation options
        A_eq, b_eq, c, N = magic_square(3)
        with suppress_warnings() as sup:
            sup.filter(OptimizeWarning, "A_eq does not appear...")
            sup.filter(OptimizeWarning, "Invalid permc_spec option")
            o = {key: self.options[key] for key in self.options}
            permc_specs = ('NATURAL', 'MMD_ATA', 'MMD_AT_PLUS_A',
                           'COLAMD', 'ekki-ekki-ekki')
            # 'ekki-ekki-ekki' raises warning about invalid permc_spec option
            # and uses default
            for permc_spec in permc_specs:
                o["permc_spec"] = permc_spec
                res = linprog(c, A_ub, b_ub, A_eq, b_eq, bounds,
                              method=self.method, options=o)
                _assert_success(res, desired_fun=1.730550597)


class TestLinprogIPSparsePresolve(LinprogIPTests):
    options = {"sparse": True, "_sparse_presolve": True}

    @pytest.mark.xfail_on_32bit("This test is sensitive to machine epsilon level "
                                "perturbations in linear system solution in "
                                "_linprog_ip._sym_solve.")
    def test_bug_6139(self):
        super(TestLinprogIPSparsePresolve, self).test_bug_6139()

    def test_enzo_example_c_with_infeasibility(self):
        pytest.skip('_sparse_presolve=True incompatible with presolve=False')

    @pytest.mark.xfail(reason='Fails with ATLAS, see gh-7877')
    def test_bug_6690(self):
        # Test defined in base class, but can't mark as xfail there
        super(TestLinprogIPSparsePresolve, self).test_bug_6690()


class TestLinprogIPSpecific(object):
    method = "interior-point"
    # the following tests don't need to be performed separately for
    # sparse presolve, sparse after presolve, and dense

    def test_solver_select(self):
        # check that default solver is selected as expected
        if has_cholmod:
            options = {'sparse': True, 'cholesky': True}
        elif has_umfpack:
            options = {'sparse': True, 'cholesky': False}
        else:
            options = {'sparse': True, 'cholesky': False, 'sym_pos': False}
        A, b, c = lpgen_2d(20, 20)
        res1 = linprog(c, A_ub=A, b_ub=b, method=self.method, options=options)
        res2 = linprog(c, A_ub=A, b_ub=b, method=self.method)  # default solver
        assert_allclose(res1.fun, res2.fun,
                        err_msg="linprog default solver unexpected result",
                        rtol=1e-15, atol=1e-15)

    def test_unbounded_below_no_presolve_original(self):
        # formerly caused segfault in TravisCI w/ "cholesky":True
        c = [-1]
        bounds = [(None, 1)]
        res = linprog(c=c, bounds=bounds,
                      method=self.method,
                      options={"presolve": False, "cholesky": True})
        _assert_success(res, desired_fun=-1)

    def test_cholesky(self):
        # use cholesky factorization and triangular solves
        A, b, c = lpgen_2d(20, 20)
        res = linprog(c, A_ub=A, b_ub=b, method=self.method,
                      options={"cholesky": True})  # only for dense
        _assert_success(res, desired_fun=-64.049494229)

    def test_alternate_initial_point(self):
        # use "improved" initial point
        A, b, c = lpgen_2d(20, 20)
        with suppress_warnings() as sup:
            sup.filter(RuntimeWarning, "scipy.linalg.solve\nIll...")
            sup.filter(OptimizeWarning, "Solving system with option...")
            sup.filter(LinAlgWarning, "Ill-conditioned matrix...")
            res = linprog(c, A_ub=A, b_ub=b, method=self.method,
                          options={"ip": True, "disp": True})
            # ip code is independent of sparse/dense
        _assert_success(res, desired_fun=-64.049494229)

    def test_bug_8664(self):
        # interior-point has trouble with this when presolve is off
        c = [4]
        A_ub = [[2], [5]]
        b_ub = [4, 4]
        A_eq = [[0], [-8], [9]]
        b_eq = [3, 2, 10]
        with suppress_warnings() as sup:
            sup.filter(RuntimeWarning)
            sup.filter(OptimizeWarning, "Solving system with option...")
            res = linprog(c, A_ub, b_ub, A_eq, b_eq, bounds,
                          method=self.method, options={"presolve": False})
        assert_(not res.success, "Incorrectly reported success")


########################################
# Revised Simplex Option-Specific Tests#
########################################


class TestLinprogRSCommon(LinprogRSTests):
    options = {}

    def test_cyclic_bland(self):
        pytest.skip("Intermittent failure acceptable.")

    def test_nontrivial_problem_with_guess(self):
        c, A_ub, b_ub, A_eq, b_eq, x_star, f_star = nontrivial_problem()
        res = linprog(c, A_ub, b_ub, A_eq, b_eq, bounds,
                      method=self.method, options=self.options, x0=x_star)
        _assert_success(res, desired_fun=f_star, desired_x=x_star)
        assert_equal(res.nit, 0)

    def test_nontrivial_problem_with_unbounded_variables(self):
        c, A_ub, b_ub, A_eq, b_eq, x_star, f_star = nontrivial_problem()
        bounds = [(None, None), (None, None), (0, None), (None, None)]
        res = linprog(c, A_ub, b_ub, A_eq, b_eq, bounds,
                      method=self.method, options=self.options, x0=x_star)
        _assert_success(res, desired_fun=f_star, desired_x=x_star)
        assert_equal(res.nit, 0)

    def test_nontrivial_problem_with_bounded_variables(self):
        c, A_ub, b_ub, A_eq, b_eq, x_star, f_star = nontrivial_problem()
        bounds = [(None, 1), (1, None), (0, None), (.4, .6)]
        res = linprog(c, A_ub, b_ub, A_eq, b_eq, bounds,
                      method=self.method, options=self.options, x0=x_star)
        _assert_success(res, desired_fun=f_star, desired_x=x_star)
        assert_equal(res.nit, 0)

    def test_nontrivial_problem_with_negative_unbounded_variable(self):
        c, A_ub, b_ub, A_eq, b_eq, x_star, f_star = nontrivial_problem()
        b_eq = [4]
        x_star = np.array([-219/385, 582/385, 0, 4/10])
        f_star = 3951/385
        bounds = [(None, None), (1, None), (0, None), (.4, .6)]
        res = linprog(c, A_ub, b_ub, A_eq, b_eq, bounds,
                      method=self.method, options=self.options, x0=x_star)
        _assert_success(res, desired_fun=f_star, desired_x=x_star)
        assert_equal(res.nit, 0)

    def test_nontrivial_problem_with_bad_guess(self):
        c, A_ub, b_ub, A_eq, b_eq, x_star, f_star = nontrivial_problem()
        bad_guess = [1, 2, 3, .5]
        res = linprog(c, A_ub, b_ub, A_eq, b_eq, bounds,
                      method=self.method, options=self.options, x0=bad_guess)
        assert_equal(res.status, 6)

    def test_redundant_constraints_with_guess(self):
        A, b, c, N = magic_square(3)
        p = np.random.rand(*c.shape)
        with suppress_warnings() as sup:
            sup.filter(OptimizeWarning, "A_eq does not appear...")
            sup.filter(RuntimeWarning, "invalid value encountered")
            sup.filter(LinAlgWarning)
            res = linprog(c, A_eq=A, b_eq=b, method=self.method)
            res2 = linprog(c, A_eq=A, b_eq=b, method=self.method, x0=res.x)
            res3 = linprog(c + p, A_eq=A, b_eq=b, method=self.method, x0=res.x)
        _assert_success(res2, desired_fun=1.730550597)
        assert_equal(res2.nit, 0)
        _assert_success(res3)
        assert_(res3.nit < res.nit)  # hot start reduces iterations


class TestLinprogRSBland(LinprogRSTests):
    options = {"pivot": "bland"}


#######################################
# HiGHS-Simplex Option-Specific Tests #
#######################################


class TestLinprogHiGHSSimplex(LinprogHiGHSTests):
    method = "highs-simplex"
    options = {}


#######################################
# HiGHS-Simplex Option-Specific Tests #
#######################################


class TestLinprogHiGHSIPM(LinprogHiGHSTests):
    method = "highs-ipm"
    options = {}


###########################
# Autoscale-Specific Tests#
###########################


class AutoscaleTests(object):
    options = {"autoscale": True}

    test_bug_6139 = LinprogCommonTests.test_bug_6139
    test_bug_6690 = LinprogCommonTests.test_bug_6690
    test_bug_7237 = LinprogCommonTests.test_bug_7237


class TestAutoscaleIP(AutoscaleTests):
    method = "interior-point"

    def test_bug_6139(self):
        self.options['tol'] = 1e-10
        return AutoscaleTests.test_bug_6139(self)


class TestAutoscaleSimplex(AutoscaleTests):
    method = "simplex"


class TestAutoscaleRS(AutoscaleTests):
    method = "revised simplex"

    def test_nontrivial_problem_with_guess(self):
        c, A_ub, b_ub, A_eq, b_eq, x_star, f_star = nontrivial_problem()
        res = linprog(c, A_ub, b_ub, A_eq, b_eq, bounds,
                      method=self.method, options=self.options, x0=x_star)
        _assert_success(res, desired_fun=f_star, desired_x=x_star)
        assert_equal(res.nit, 0)

    def test_nontrivial_problem_with_bad_guess(self):
        c, A_ub, b_ub, A_eq, b_eq, x_star, f_star = nontrivial_problem()
        bad_guess = [1, 2, 3, .5]
        res = linprog(c, A_ub, b_ub, A_eq, b_eq, bounds,
                      method=self.method, options=self.options, x0=bad_guess)
        assert_equal(res.status, 6)<|MERGE_RESOLUTION|>--- conflicted
+++ resolved
@@ -369,7 +369,6 @@
 
         assert_raises(ValueError, f, [1, 2], A_ub=np.zeros((1, 1, 3)), b_eq=1)
 
-<<<<<<< HEAD
     def test_maxiter(self):
         # test iteration limit w/ Enzo example
         c = [4, 8, 3, 0, 0, 0]
@@ -384,7 +383,7 @@
                       options={"maxiter": maxiter})
         _assert_iteration_limit_reached(res, maxiter)
         assert_equal(res.nit, maxiter)
-=======
+
     def test_bounds_fixed(self):
 
         # Test fixed bounds (upper equal to lower)
@@ -471,7 +470,6 @@
             _assert_infeasible(res)
             if do_presolve:
                 assert_equal(res.nit, 0)
->>>>>>> 241ec3de
 
     def test_empty_constraint_1(self):
         c = [-1, -2]
