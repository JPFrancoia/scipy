--- conflicted
+++ resolved
@@ -46,16 +46,6 @@
                              extra_info=lapack_opt,
                              undef_macros=['_OPENMP'])
 
-<<<<<<< HEAD
-=======
-        # Since scipy.io doesn't support reading complex Harwell-Boeing
-        # matrices, we'll use PROPACK's complex matrix readers
-        if prefix in {'c', 'z'}:
-            config.add_extension(f'{prefix}readhb',
-                                 sources=[f'readhb/{prefix}readhb.pyf',
-                                          f'readhb/{prefix}readhb.f'],
-                                 undef_macros=['_OPENMP'])
-
         # add required data files to run example matrix tests
         path_list = ['PROPACK', directory, 'Examples']
         config.add_data_files('.', join(*path_list, '*.coord'))
@@ -64,7 +54,6 @@
         config.add_data_files('.', join(*path_list, '*.cua'))
         config.add_data_files('.', join(*path_list, 'Output', '*.ascii'))
 
->>>>>>> c2d60e1e
     return config
 
 
