from collections import namedtuple
from dataclasses import make_dataclass
import numpy as np
import warnings
from itertools import combinations
import scipy.stats
from scipy.optimize import shgo
from . import distributions
from ._continuous_distns import chi2, norm
from scipy.special import gamma, kv, gammaln
from . import _wilcoxon_data
import scipy.stats.stats
from functools import wraps


# todo: special case too few observations along axis (handle inside wrapped function)
# todo: special case empty array (0 along an axis other than `axis`)
# add option to let function propagate nans
# test 1d, too

def _remove_nans(samples, paired):
    "Remove nans from pair or unpaired samples"
    # consider usnot copying arrays that don't contain nans
    if not paired:
        return [sample[~np.isnan(sample)] for sample in samples]
        # return [sample[~np.isnan(sample)] if contains_nan else sample
        #         for sample, contains_nan in zip(samples, contains_nans)]
    # else
    nans = np.isnan(samples[0])
    for sample in samples[1:]:
        nans = nans | np.isnan(sample)
    not_nans = ~nans
    return [sample[not_nans] for sample in samples]


<<<<<<< HEAD
def _small_sample(samples, too_small=0):
=======
def _default_unpacker(res):
    return res[..., 0], res[..., 1]


def _empty_sample(samples):
>>>>>>> 1ee336cb
    for sample in samples:
        if len(sample) <= too_small:
            return True
    return False


def _vectorize_hypotest_factory(result_object, default_axis=0,
                                n_samples=1, paired=False,
<<<<<<< HEAD
                                result_object=None, too_small=0):
=======
                                result_unpacker=_default_unpacker,
                                _too_few_observations=_empty_sample):
>>>>>>> 1ee336cb
    def vectorize_hypotest_decorator(hypotest_fun_in):
        @wraps(hypotest_fun_in)
        def vectorize_hypotest_wrapper(*args, axis=default_axis,
                                       nan_policy='propagate', _no_deco=False,
                                       **kwds):

            if _no_deco:  # for testing, decorator does nothing
                return hypotest_fun_in(*args, **kwds)

            # if n_samples is None, all args are samples
            n_samp = len(args) if n_samples is None else n_samples

            # split samples from other arguments
            samples = [np.atleast_1d(sample) for sample in args[:n_samp]]
            args = args[n_samp:]

            if axis is None:
                samples = [sample.ravel() for sample in samples]
                axis = 0

            # if axis is not needed, just handle nan_policy and return
            ndims = np.array([sample.ndim for sample in samples])
            if np.all(ndims <= 1):
                # Addresses nan_policy="raise"
                contains_nans = []
                for sample in samples:
                    contains_nan, _ = (
                        scipy.stats.stats._contains_nan(sample, nan_policy))
                    contains_nans.append(contains_nan)

                # Addresses nan_policy="propagate"
                if any(contains_nans) and nan_policy == 'propagate':
                    return result_object(np.nan, np.nan)

                # Addresses nan_policy="omit"
                if any(contains_nans) and nan_policy == 'omit':
                    # consider passing in contains_nans
                    samples = _remove_nans(samples, paired)

                if _small_sample(samples, too_small):
                    return result_object(np.nan, np.nan)

                return hypotest_fun_in(*samples, *args, **kwds)

            # otherwise, concatenate all samples along axis, remembering where
            # each separate sample begins
            lengths = np.array([sample.shape[axis] for sample in samples])
            split_indices = np.cumsum(lengths)
            x = scipy.stats.stats._broadcast_concatenate(samples, axis)

            # Addresses nan_policy="raise"
            contains_nan, _ = (
                scipy.stats.stats._contains_nan(x, nan_policy))

            # Addresses nan_policy="omit"
            if contains_nan and nan_policy == 'omit':
                def hypotest_fun(x):
                    samples = np.split(x, split_indices)[:n_samp]
                    samples = _remove_nans(samples, paired)
                    if _small_sample(samples, too_small):
                        return result_object(np.nan, np.nan)
                    return hypotest_fun_in(*samples, *args, **kwds)

            # Addresses nan_policy="propagate"
            elif contains_nan and nan_policy == 'propagate':
                def hypotest_fun(x):
                    if np.isnan(x).any():
                        return result_object(np.nan, np.nan)
                    samples = np.split(x, split_indices)[:n_samp]
                    return hypotest_fun_in(*samples, *args, **kwds)

            else:
                hypotest_fun = hypotest_fun_in

            x = np.moveaxis(x, axis, -1)  # needed by `unpacker`
            res = np.apply_along_axis(hypotest_fun, axis=-1, arr=x)
            return result_object(*result_unpacker(res))

        return vectorize_hypotest_wrapper
    return vectorize_hypotest_decorator


__all__ = ['epps_singleton_2samp', 'cramervonmises', 'somersd',
           'barnard_exact', 'boschloo_exact', 'cramervonmises_2samp']

Epps_Singleton_2sampResult = namedtuple('Epps_Singleton_2sampResult',
                                        ('statistic', 'pvalue'))


@_vectorize_hypotest_factory(Epps_Singleton_2sampResult, n_samples=2)
def epps_singleton_2samp(x, y, t=(0.4, 0.8)):
    """Compute the Epps-Singleton (ES) test statistic.

    Test the null hypothesis that two samples have the same underlying
    probability distribution.

    Parameters
    ----------
    x, y : array-like
        The two samples of observations to be tested. Input must not have more
        than one dimension. Samples can have different lengths.
    t : array-like, optional
        The points (t1, ..., tn) where the empirical characteristic function is
        to be evaluated. It should be positive distinct numbers. The default
        value (0.4, 0.8) is proposed in [1]_. Input must not have more than
        one dimension.

    Returns
    -------
    statistic : float
        The test statistic.
    pvalue : float
        The associated p-value based on the asymptotic chi2-distribution.

    See Also
    --------
    ks_2samp, anderson_ksamp

    Notes
    -----
    Testing whether two samples are generated by the same underlying
    distribution is a classical question in statistics. A widely used test is
    the Kolmogorov-Smirnov (KS) test which relies on the empirical
    distribution function. Epps and Singleton introduce a test based on the
    empirical characteristic function in [1]_.

    One advantage of the ES test compared to the KS test is that is does
    not assume a continuous distribution. In [1]_, the authors conclude
    that the test also has a higher power than the KS test in many
    examples. They recommend the use of the ES test for discrete samples as
    well as continuous samples with at least 25 observations each, whereas
    `anderson_ksamp` is recommended for smaller sample sizes in the
    continuous case.

    The p-value is computed from the asymptotic distribution of the test
    statistic which follows a `chi2` distribution. If the sample size of both
    `x` and `y` is below 25, the small sample correction proposed in [1]_ is
    applied to the test statistic.

    The default values of `t` are determined in [1]_ by considering
    various distributions and finding good values that lead to a high power
    of the test in general. Table III in [1]_ gives the optimal values for
    the distributions tested in that study. The values of `t` are scaled by
    the semi-interquartile range in the implementation, see [1]_.

    References
    ----------
    .. [1] T. W. Epps and K. J. Singleton, "An omnibus test for the two-sample
       problem using the empirical characteristic function", Journal of
       Statistical Computation and Simulation 26, p. 177--203, 1986.

    .. [2] S. J. Goerg and J. Kaiser, "Nonparametric testing of distributions
       - the Epps-Singleton two-sample test using the empirical characteristic
       function", The Stata Journal 9(3), p. 454--465, 2009.

    """
    x, y, t = np.asarray(x), np.asarray(y), np.asarray(t)
    # check if x and y are valid inputs
    if x.ndim > 1:
        raise ValueError('x must be 1d, but x.ndim equals {}.'.format(x.ndim))
    if y.ndim > 1:
        raise ValueError('y must be 1d, but y.ndim equals {}.'.format(y.ndim))
    nx, ny = len(x), len(y)
    if (nx < 5) or (ny < 5):
        raise ValueError('x and y should have at least 5 elements, but len(x) '
                         '= {} and len(y) = {}.'.format(nx, ny))
    if not np.isfinite(x).all():
        raise ValueError('x must not contain nonfinite values.')
    if not np.isfinite(y).all():
        raise ValueError('y must not contain nonfinite values.')
    n = nx + ny

    # check if t is valid
    if t.ndim > 1:
        raise ValueError('t must be 1d, but t.ndim equals {}.'.format(t.ndim))
    if np.less_equal(t, 0).any():
        raise ValueError('t must contain positive elements only.')

    # rescale t with semi-iqr as proposed in [1]; import iqr here to avoid
    # circular import
    from scipy.stats import iqr
    sigma = iqr(np.hstack((x, y))) / 2
    ts = np.reshape(t, (-1, 1)) / sigma

    # covariance estimation of ES test
    gx = np.vstack((np.cos(ts*x), np.sin(ts*x))).T  # shape = (nx, 2*len(t))
    gy = np.vstack((np.cos(ts*y), np.sin(ts*y))).T
    cov_x = np.cov(gx.T, bias=True)  # the test uses biased cov-estimate
    cov_y = np.cov(gy.T, bias=True)
    est_cov = (n/nx)*cov_x + (n/ny)*cov_y
    est_cov_inv = np.linalg.pinv(est_cov)
    r = np.linalg.matrix_rank(est_cov_inv)
    if r < 2*len(t):
        warnings.warn('Estimated covariance matrix does not have full rank. '
                      'This indicates a bad choice of the input t and the '
                      'test might not be consistent.')  # see p. 183 in [1]_

    # compute test statistic w distributed asympt. as chisquare with df=r
    g_diff = np.mean(gx, axis=0) - np.mean(gy, axis=0)
    w = n*np.dot(g_diff.T, np.dot(est_cov_inv, g_diff))

    # apply small-sample correction
    if (max(nx, ny) < 25):
        corr = 1.0/(1.0 + n**(-0.45) + 10.1*(nx**(-1.7) + ny**(-1.7)))
        w = corr * w

    p = chi2.sf(w, r)

    return Epps_Singleton_2sampResult(w, p)


class CramerVonMisesResult:
    def __init__(self, statistic, pvalue):
        self.statistic = statistic
        self.pvalue = pvalue

    def __repr__(self):
        return (f"{self.__class__.__name__}(statistic={self.statistic}, "
                f"pvalue={self.pvalue})")


def _psi1_mod(x):
    """
    psi1 is defined in equation 1.10 in Csorgo, S. and Faraway, J. (1996).
    This implements a modified version by excluding the term V(x) / 12
    (here: _cdf_cvm_inf(x) / 12) to avoid evaluating _cdf_cvm_inf(x)
    twice in _cdf_cvm.

    Implementation based on MAPLE code of Julian Faraway and R code of the
    function pCvM in the package goftest (v1.1.1), permission granted
    by Adrian Baddeley. Main difference in the implementation: the code
    here keeps adding terms of the series until the terms are small enough.
    """

    def _ed2(y):
        z = y**2 / 4
        b = kv(1/4, z) + kv(3/4, z)
        return np.exp(-z) * (y/2)**(3/2) * b / np.sqrt(np.pi)

    def _ed3(y):
        z = y**2 / 4
        c = np.exp(-z) / np.sqrt(np.pi)
        return c * (y/2)**(5/2) * (2*kv(1/4, z) + 3*kv(3/4, z) - kv(5/4, z))

    def _Ak(k, x):
        m = 2*k + 1
        sx = 2 * np.sqrt(x)
        y1 = x**(3/4)
        y2 = x**(5/4)

        e1 = m * gamma(k + 1/2) * _ed2((4 * k + 3)/sx) / (9 * y1)
        e2 = gamma(k + 1/2) * _ed3((4 * k + 1) / sx) / (72 * y2)
        e3 = 2 * (m + 2) * gamma(k + 3/2) * _ed3((4 * k + 5) / sx) / (12 * y2)
        e4 = 7 * m * gamma(k + 1/2) * _ed2((4 * k + 1) / sx) / (144 * y1)
        e5 = 7 * m * gamma(k + 1/2) * _ed2((4 * k + 5) / sx) / (144 * y1)

        return e1 + e2 + e3 + e4 + e5

    x = np.asarray(x)
    tot = np.zeros_like(x, dtype='float')
    cond = np.ones_like(x, dtype='bool')
    k = 0
    while np.any(cond):
        z = -_Ak(k, x[cond]) / (np.pi * gamma(k + 1))
        tot[cond] = tot[cond] + z
        cond[cond] = np.abs(z) >= 1e-7
        k += 1

    return tot


def _cdf_cvm_inf(x):
    """
    Calculate the cdf of the Cramér-von Mises statistic (infinite sample size).

    See equation 1.2 in Csorgo, S. and Faraway, J. (1996).

    Implementation based on MAPLE code of Julian Faraway and R code of the
    function pCvM in the package goftest (v1.1.1), permission granted
    by Adrian Baddeley. Main difference in the implementation: the code
    here keeps adding terms of the series until the terms are small enough.

    The function is not expected to be accurate for large values of x, say
    x > 4, when the cdf is very close to 1.
    """
    x = np.asarray(x)

    def term(x, k):
        # this expression can be found in [2], second line of (1.3)
        u = np.exp(gammaln(k + 0.5) - gammaln(k+1)) / (np.pi**1.5 * np.sqrt(x))
        y = 4*k + 1
        q = y**2 / (16*x)
        b = kv(0.25, q)
        return u * np.sqrt(y) * np.exp(-q) * b

    tot = np.zeros_like(x, dtype='float')
    cond = np.ones_like(x, dtype='bool')
    k = 0
    while np.any(cond):
        z = term(x[cond], k)
        tot[cond] = tot[cond] + z
        cond[cond] = np.abs(z) >= 1e-7
        k += 1

    return tot


def _cdf_cvm(x, n=None):
    """
    Calculate the cdf of the Cramér-von Mises statistic for a finite sample
    size n. If N is None, use the asymptotic cdf (n=inf).

    See equation 1.8 in Csorgo, S. and Faraway, J. (1996) for finite samples,
    1.2 for the asymptotic cdf.

    The function is not expected to be accurate for large values of x, say
    x > 2, when the cdf is very close to 1 and it might return values > 1
    in that case, e.g. _cdf_cvm(2.0, 12) = 1.0000027556716846.
    """
    x = np.asarray(x)
    if n is None:
        y = _cdf_cvm_inf(x)
    else:
        # support of the test statistic is [12/n, n/3], see 1.1 in [2]
        y = np.zeros_like(x, dtype='float')
        sup = (1./(12*n) < x) & (x < n/3.)
        # note: _psi1_mod does not include the term _cdf_cvm_inf(x) / 12
        # therefore, we need to add it here
        y[sup] = _cdf_cvm_inf(x[sup]) * (1 + 1./(12*n)) + _psi1_mod(x[sup]) / n
        y[x >= n/3] = 1

    if y.ndim == 0:
        return y[()]
    return y


@_vectorize_hypotest_factory(CramerVonMisesResult, n_samples=1,
        result_unpacker=np.vectorize(lambda res: (res.statistic, res.pvalue)))
def cramervonmises(rvs, cdf, args=()):
    """Perform the one-sample Cramér-von Mises test for goodness of fit.

    This performs a test of the goodness of fit of a cumulative distribution
    function (cdf) :math:`F` compared to the empirical distribution function
    :math:`F_n` of observed random variates :math:`X_1, ..., X_n` that are
    assumed to be independent and identically distributed ([1]_).
    The null hypothesis is that the :math:`X_i` have cumulative distribution
    :math:`F`.

    Parameters
    ----------
    rvs : array_like
        A 1-D array of observed values of the random variables :math:`X_i`.
    cdf : str or callable
        The cumulative distribution function :math:`F` to test the
        observations against. If a string, it should be the name of a
        distribution in `scipy.stats`. If a callable, that callable is used
        to calculate the cdf: ``cdf(x, *args) -> float``.
    args : tuple, optional
        Distribution parameters. These are assumed to be known; see Notes.

    Returns
    -------
    res : object with attributes
        statistic : float
            Cramér-von Mises statistic.
        pvalue : float
            The p-value.

    See Also
    --------
    kstest, cramervonmises_2samp

    Notes
    -----
    .. versionadded:: 1.6.0

    The p-value relies on the approximation given by equation 1.8 in [2]_.
    It is important to keep in mind that the p-value is only accurate if
    one tests a simple hypothesis, i.e. the parameters of the reference
    distribution are known. If the parameters are estimated from the data
    (composite hypothesis), the computed p-value is not reliable.

    References
    ----------
    .. [1] Cramér-von Mises criterion, Wikipedia,
           https://en.wikipedia.org/wiki/Cram%C3%A9r%E2%80%93von_Mises_criterion
    .. [2] Csorgo, S. and Faraway, J. (1996). The Exact and Asymptotic
           Distribution of Cramér-von Mises Statistics. Journal of the
           Royal Statistical Society, pp. 221-234.

    Examples
    --------

    Suppose we wish to test whether data generated by ``scipy.stats.norm.rvs``
    were, in fact, drawn from the standard normal distribution. We choose a
    significance level of alpha=0.05.

    >>> from scipy import stats
    >>> rng = np.random.default_rng()
    >>> x = stats.norm.rvs(size=500, random_state=rng)
    >>> res = stats.cramervonmises(x, 'norm')
    >>> res.statistic, res.pvalue
    (0.49121480855028343, 0.04189256516661377)

    The p-value 0.79 exceeds our chosen significance level, so we do not
    reject the null hypothesis that the observed sample is drawn from the
    standard normal distribution.

    Now suppose we wish to check whether the same samples shifted by 2.1 is
    consistent with being drawn from a normal distribution with a mean of 2.

    >>> y = x + 2.1
    >>> res = stats.cramervonmises(y, 'norm', args=(2,))
    >>> res.statistic, res.pvalue
    (0.07400330012187435, 0.7274595666160468)

    Here we have used the `args` keyword to specify the mean (``loc``)
    of the normal distribution to test the data against. This is equivalent
    to the following, in which we create a frozen normal distribution with
    mean 2.1, then pass its ``cdf`` method as an argument.

    >>> frozen_dist = stats.norm(loc=2)
    >>> res = stats.cramervonmises(y, frozen_dist.cdf)
    >>> res.statistic, res.pvalue
    (0.07400330012187435, 0.7274595666160468)

    In either case, we would reject the null hypothesis that the observed
    sample is drawn from a normal distribution with a mean of 2 (and default
    variance of 1) because the p-value 0.04 is less than our chosen
    significance level.

    """
    if isinstance(cdf, str):
        cdf = getattr(distributions, cdf).cdf

    vals = np.sort(np.asarray(rvs))

    if vals.size <= 1:
        raise ValueError('The sample must contain at least two observations.')
    if vals.ndim > 1:
        raise ValueError('The sample must be one-dimensional.')

    n = len(vals)
    cdfvals = cdf(vals, *args)

    u = (2*np.arange(1, n+1) - 1)/(2*n)
    w = 1/(12*n) + np.sum((u - cdfvals)**2)

    # avoid small negative values that can occur due to the approximation
    p = max(0, 1. - _cdf_cvm(w, n))

    return CramerVonMisesResult(statistic=w, pvalue=p)


def _get_wilcoxon_distr(n):
    """
    Distribution of counts of the Wilcoxon ranksum statistic r_plus (sum of
    ranks of positive differences).
    Returns an array with the counts/frequencies of all the possible ranks
    r = 0, ..., n*(n+1)/2
    """
    cnt = _wilcoxon_data.COUNTS.get(n)

    if cnt is None:
        raise ValueError("The exact distribution of the Wilcoxon test "
                         "statistic is not implemented for n={}".format(n))

    return np.array(cnt, dtype=int)


def _Aij(A, i, j):
    """Sum of upper-left and lower right blocks of contingency table."""
    # See [2] bottom of page 309
    return A[:i, :j].sum() + A[i+1:, j+1:].sum()


def _Dij(A, i, j):
    """Sum of lower-left and upper-right blocks of contingency table."""
    # See [2] bottom of page 309
    return A[i+1:, :j].sum() + A[:i, j+1:].sum()


def _P(A):
    """Twice the number of concordant pairs, excluding ties."""
    # See [2] bottom of page 309
    m, n = A.shape
    count = 0
    for i in range(m):
        for j in range(n):
            count += A[i, j]*_Aij(A, i, j)
    return count


def _Q(A):
    """Twice the number of discordant pairs, excluding ties."""
    # See [2] bottom of page 309
    m, n = A.shape
    count = 0
    for i in range(m):
        for j in range(n):
            count += A[i, j]*_Dij(A, i, j)
    return count


def _a_ij_Aij_Dij2(A):
    """A term that appears in the ASE of Kendall's tau and Somers' D."""
    # See [2] section 4: Modified ASEs to test the null hypothesis...
    m, n = A.shape
    count = 0
    for i in range(m):
        for j in range(n):
            count += A[i, j]*(_Aij(A, i, j) - _Dij(A, i, j))**2
    return count


def _tau_b(A):
    """Calculate Kendall's tau-b and p-value from contingency table."""
    # See [2] 2.2 and 4.2

    # contingency table must be truly 2D
    if A.shape[0] == 1 or A.shape[1] == 1:
        return np.nan, np.nan

    NA = A.sum()
    PA = _P(A)
    QA = _Q(A)
    Sri2 = (A.sum(axis=1)**2).sum()
    Scj2 = (A.sum(axis=0)**2).sum()
    denominator = (NA**2 - Sri2)*(NA**2 - Scj2)

    tau = (PA-QA)/(denominator)**0.5

    numerator = 4*(_a_ij_Aij_Dij2(A) - (PA - QA)**2 / NA)
    s02_tau_b = numerator/denominator
    if s02_tau_b == 0:  # Avoid divide by zero
        return tau, 0
    Z = tau/s02_tau_b**0.5
    p = 2*norm.sf(abs(Z))  # 2-sided p-value

    return tau, p


def _somers_d(A):
    """Calculate Somers' D and p-value from contingency table."""
    # See [3] page 1740

    # contingency table must be truly 2D
    if A.shape[0] <= 1 or A.shape[1] <= 1:
        return np.nan, np.nan

    NA = A.sum()
    NA2 = NA**2
    PA = _P(A)
    QA = _Q(A)
    Sri2 = (A.sum(axis=1)**2).sum()

    d = (PA - QA)/(NA2 - Sri2)

    S = _a_ij_Aij_Dij2(A) - (PA-QA)**2/NA
    if S == 0:  # Avoid divide by zero
        return d, 0
    Z = (PA - QA)/(4*(S))**0.5
    p = 2*norm.sf(abs(Z))  # 2-sided p-value

    return d, p


SomersDResult = make_dataclass("SomersDResult",
                               ("statistic", "pvalue", "table"))


def somersd(x, y=None):
    r"""Calculates Somers' D, an asymmetric measure of ordinal association.

    Like Kendall's :math:`\tau`, Somers' :math:`D` is a measure of the
    correspondence between two rankings. Both statistics consider the
    difference between the number of concordant and discordant pairs in two
    rankings :math:`X` and :math:`Y`, and both are normalized such that values
    close  to 1 indicate strong agreement and values close to -1 indicate
    strong disagreement. They differ in how they are normalized. To show the
    relationship, Somers' :math:`D` can be defined in terms of Kendall's
    :math:`\tau_a`:

    .. math::
        D(Y|X) = \frac{\tau_a(X, Y)}{\tau_a(X, X)}

    Suppose the first ranking :math:`X` has :math:`r` distinct ranks and the
    second ranking :math:`Y` has :math:`s` distinct ranks. These two lists of
    :math:`n` rankings can also be viewed as an :math:`r \times s` contingency
    table in which element :math:`i, j` is the number of rank pairs with rank
    :math:`i` in ranking :math:`X` and rank :math:`j` in ranking :math:`Y`.
    Accordingly, `somersd` also allows the input data to be supplied as a
    single, 2D contingency table instead of as two separate, 1D rankings.

    Note that the definition of Somers' :math:`D` is asymmetric: in general,
    :math:`D(Y|X) \neq D(X|Y)`. ``somersd(x, y)`` calculates Somers'
    :math:`D(Y|X)`: the "row" variable :math:`X` is treated as an independent
    variable, and the "column" variable :math:`Y` is dependent. For Somers'
    :math:`D(X|Y)`, swap the input lists or transpose the input table.

    Parameters
    ----------
    x: array_like
        1D array of rankings, treated as the (row) independent variable.
        Alternatively, a 2D contingency table.
    y: array_like
        If `x` is a 1D array of rankings, `y` is a 1D array of rankings of the
        same length, treated as the (column) dependent variable.
        If `x` is 2D, `y` is ignored.

    Returns
    -------
    res : SomersDResult
        A `SomersDResult` object with the following fields:

            correlation : float
               The Somers' :math:`D` statistic.
            pvalue : float
               The two-sided p-value for a hypothesis test whose null
               hypothesis is an absence of association, :math:`D=0`.
               See notes for more information.
            table : 2D array
               The contingency table formed from rankings `x` and `y` (or the
               provided contingency table, if `x` is a 2D array)

    See Also
    --------
    kendalltau : Calculates Kendall's tau, another correlation measure.
    weightedtau : Computes a weighted version of Kendall's tau.
    spearmanr : Calculates a Spearman rank-order correlation coefficient.
    pearsonr : Calculates a Pearson correlation coefficient.

    Notes
    -----
    This function follows the contingency table approach of [2]_ and
    [3]_. *p*-values are computed based on an asymptotic approximation of
    the test statistic distribution under the null hypothesis :math:`D=0`.

    Theoretically, hypothesis tests based on Kendall's :math:`tau` and Somers'
    :math:`D` should be identical.
    However, the *p*-values returned by `kendalltau` are based
    on the null hypothesis of *independence* between :math:`X` and :math:`Y`
    (i.e. the population from which pairs in :math:`X` and :math:`Y` are
    sampled contains equal numbers of all possible pairs), which is more
    specific than the null hypothesis :math:`D=0` used here. If the null
    hypothesis of independence is desired, it is acceptable to use the
    *p*-value returned by `kendalltau` with the statistic returned by
    `somersd` and vice versa. For more information, see [2]_.

    Contingency tables are formatted according to the convention used by
    SAS and R: the first ranking supplied (``x``) is the "row" variable, and
    the second ranking supplied (``y``) is the "column" variable. This is
    opposite the convention of Somers' original paper [1]_.

    References
    ----------
    .. [1] Robert H. Somers, "A New Asymmetric Measure of Association for
           Ordinal Variables", *American Sociological Review*, Vol. 27, No. 6,
           pp. 799--811, 1962.

    .. [2] Morton B. Brown and Jacqueline K. Benedetti, "Sampling Behavior of
           Tests for Correlation in Two-Way Contingency Tables", *Journal of
           the American Statistical Association* Vol. 72, No. 358, pp.
           309--315, 1977.

    .. [3] SAS Institute, Inc., "The FREQ Procedure (Book Excerpt)",
           *SAS/STAT 9.2 User's Guide, Second Edition*, SAS Publishing, 2009.

    .. [4] Laerd Statistics, "Somers' d using SPSS Statistics", *SPSS
           Statistics Tutorials and Statistical Guides*,
           https://statistics.laerd.com/spss-tutorials/somers-d-using-spss-statistics.php,
           Accessed July 31, 2020.

    Examples
    --------
    We calculate Somers' D for the example given in [4]_, in which a hotel
    chain owner seeks to determine the association between hotel room
    cleanliness and customer satisfaction. The independent variable, hotel
    room cleanliness, is ranked on an ordinal scale: "below average (1)",
    "average (2)", or "above average (3)". The dependent variable, customer
    satisfaction, is ranked on a second scale: "very dissatisfied (1)",
    "moderately dissatisfied (2)", "neither dissatisfied nor satisfied (3)",
    "moderately satisfied (4)", or "very satisfied (5)". 189 customers
    respond to the survey, and the results are cast into a contingency table
    with the hotel room cleanliness as the "row" variable and customer
    satisfaction as the "column" variable.

    +-----+-----+-----+-----+-----+-----+
    |     | (1) | (2) | (3) | (4) | (5) |
    +=====+=====+=====+=====+=====+=====+
    | (1) | 27  | 25  | 14  | 7   | 0   |
    +-----+-----+-----+-----+-----+-----+
    | (2) | 7   | 14  | 18  | 35  | 12  |
    +-----+-----+-----+-----+-----+-----+
    | (3) | 1   | 3   | 2   | 7   | 17  |
    +-----+-----+-----+-----+-----+-----+

    For example, 27 customers assigned their room a cleanliness ranking of
    "below average (1)" and a corresponding satisfaction of "very
    dissatisfied (1)". We perform the analysis as follows.

    >>> from scipy.stats import somersd
    >>> table = [[27, 25, 14, 7, 0], [7, 14, 18, 35, 12], [1, 3, 2, 7, 17]]
    >>> res = somersd(table)
    >>> res.statistic
    0.6032766111513396
    >>> res.pvalue
    1.0007091191074533e-27

    The value of the Somers' D statistic is approximately 0.6, indicating
    a positive correlation between room cleanliness and customer satisfaction
    in the sample.
    The *p*-value is very small, indicating a very small probability of
    observing such an extreme value of the statistic under the null
    hypothesis that the statistic of the entire population (from which
    our sample of 189 customers is drawn) is zero. This supports the
    alternative hypothesis that the true value of Somers' D for the population
    is nonzero.

    """
    x, y = np.array(x), np.array(y)
    if x.ndim == 1:
        if x.size != y.size:
            raise ValueError("Rankings must be of equal length.")
        table = scipy.stats.contingency.crosstab(x, y)[1]
    elif x.ndim == 2:
        if np.any(x < 0):
            raise ValueError("All elements of the contingency table must be "
                             "non-negative.")
        if np.any(x != x.astype(int)):
            raise ValueError("All elements of the contingency table must be "
                             "integer.")
        if x.nonzero()[0].size < 2:
            raise ValueError("At least two elements of the contingency table "
                             "must be nonzero.")
        table = x
    else:
        raise ValueError("x must be either a 1D or 2D array")
    d, p = _somers_d(table)
    return SomersDResult(d, p, table)


def _all_partitions(nx, ny):
    """
    Partition a set of indices into two fixed-length sets in all possible ways

    Partition a set of indices 0 ... nx + ny - 1 into two sets of length nx and
    ny in all possible ways (ignoring order of elements).
    """
    z = np.arange(nx+ny)
    for c in combinations(z, nx):
        x = np.array(c)
        mask = np.ones(nx+ny, bool)
        mask[x] = False
        y = z[mask]
        yield x, y


def _compute_log_combinations(n):
    """Compute all log combination of C(n, k)."""
    gammaln_arr = gammaln(np.arange(n + 1) + 1)
    return gammaln(n + 1) - gammaln_arr - gammaln_arr[::-1]


BarnardExactResult = make_dataclass(
    "BarnardExactResult", [("statistic", float), ("pvalue", float)]
)


def barnard_exact(table, alternative="two-sided", pooled=True, n=32):
    r"""Perform a Barnard exact test on a 2x2 contingency table.

    Parameters
    ----------
    table : array_like of ints
        A 2x2 contingency table.  Elements should be non-negative integers.

    alternative : {'two-sided', 'less', 'greater'}, optional
        Defines the null and alternative hypotheses. Default is 'two-sided'.
        Please see explanations in the Notes section below.

    pooled : bool, optional
        Whether to compute score statistic with pooled variance (as in
        Student's t-test, for example) or unpooled variance (as in Welch's
        t-test). Default is ``True``.

    n : int, optional
        Number of sampling points used in the construction of the sampling
        method. Note that this argument will automatically be converted to
        the next higher power of 2 since `scipy.stats.qmc.Sobol` is used to
        select sample points. Default is 32. Must be positive. In most cases,
        32 points is enough to reach good precision. More points comes at
        performance cost.

    Returns
    -------
    ber : BarnardExactResult
        A result object with the following attributes.

        statistic : float
            The Wald statistic with pooled or unpooled variance, depending
            on the user choice of `pooled`.

        pvalue : float
            P-value, the probability of obtaining a distribution at least as
            extreme as the one that was actually observed, assuming that the
            null hypothesis is true.

    See Also
    --------
    chi2_contingency : Chi-square test of independence of variables in a
        contingency table.
    fisher_exact : Fisher exact test on a 2x2 contingency table.
    boschloo_exact : Boschloo's exact test on a 2x2 contingency table,
        which is an uniformly more powerful alternative to Fisher's exact test.

    Notes
    -----
    Barnard's test is an exact test used in the analysis of contingency
    tables. It examines the association of two categorical variables, and
    is a more powerful alternative than Fisher's exact test
    for 2x2 contingency tables.

    Let's define :math:`X_0` a 2x2 matrix representing the observed sample,
    where each column stores the binomial experiment, as in the example
    below. Let's also define :math:`p_1, p_2` the theoretical binomial
    probabilities for  :math:`x_{11}` and :math:`x_{12}`. When using
    Barnard exact test, we can assert three different null hypotheses :

    - :math:`H_0 : p_1 \geq p_2` versus :math:`H_1 : p_1 < p_2`,
      with `alternative` = "less"

    - :math:`H_0 : p_1 \leq p_2` versus :math:`H_1 : p_1 > p_2`,
      with `alternative` = "greater"

    - :math:`H_0 : p_1 = p_2` versus :math:`H_1 : p_1 \neq p_2`,
      with `alternative` = "two-sided" (default one)

    In order to compute Barnard's exact test, we are using the Wald
    statistic [3]_ with pooled or unpooled variance.
    Under the default assumption that both variances are equal
    (``pooled = True``), the statistic is computed as:

    .. math::

        T(X) = \frac{
            \hat{p}_1 - \hat{p}_2
        }{
            \sqrt{
                \hat{p}(1 - \hat{p})
                (\frac{1}{c_1} +
                \frac{1}{c_2})
            }
        }

    with :math:`\hat{p}_1, \hat{p}_2` and :math:`\hat{p}` the estimator of
    :math:`p_1, p_2` and :math:`p`, the latter being the combined probability,
    given the assumption that :math:`p_1 = p_2`.

    If this assumption is invalid (``pooled = False``), the statistic is:

    .. math::

        T(X) = \frac{
            \hat{p}_1 - \hat{p}_2
        }{
            \sqrt{
                \frac{\hat{p}_1 (1 - \hat{p}_1)}{c_1} +
                \frac{\hat{p}_2 (1 - \hat{p}_2)}{c_2}
            }
        }

    The p-value is then computed as:

    .. math::

        \sum
            \binom{c_1}{x_{11}}
            \binom{c_2}{x_{12}}
            \pi^{x_{11} + x_{12}}
            (1 - \pi)^{t - x_{11} - x_{12}}

    where the sum is over all  2x2 contingency tables :math:`X` such that:
    * :math:`T(X) \leq T(X_0)` when `alternative` = "less",
    * :math:`T(X) \geq T(X_0)` when `alternative` = "greater", or
    * :math:`T(X) \geq |T(X_0)|` when `alternative` = "two-sided".
    Above, :math:`c_1, c_2` are the sum of the columns 1 and 2,
    and :math:`t` the total (sum of the 4 sample's element).

    The returned p-value is the maximum p-value taken over the nuisance
    parameter :math:`\pi`, where :math:`0 \leq \pi \leq 1`.

    This function's complexity is :math:`O(n c_1 c_2)`, where `n` is the
    number of sample points.

    References
    ----------
    .. [1] Barnard, G. A. "Significance Tests for 2x2 Tables". *Biometrika*.
           34.1/2 (1947): 123-138. :doi:`dpgkg3`

    .. [2] Mehta, Cyrus R., and Pralay Senchaudhuri. "Conditional versus
           unconditional exact tests for comparing two binomials."
           *Cytel Software Corporation* 675 (2003): 1-5.

    .. [3] "Wald Test". *Wikipedia*. https://en.wikipedia.org/wiki/Wald_test

    Examples
    --------
    An example use of Barnard's test is presented in [2]_.

        Consider the following example of a vaccine efficacy study
        (Chan, 1998). In a randomized clinical trial of 30 subjects, 15 were
        inoculated with a recombinant DNA influenza vaccine and the 15 were
        inoculated with a placebo. Twelve of the 15 subjects in the placebo
        group (80%) eventually became infected with influenza whereas for the
        vaccine group, only 7 of the 15 subjects (47%) became infected. The
        data are tabulated as a 2 x 2 table::

                Vaccine  Placebo
            Yes     7        12
            No      8        3

    When working with statistical hypothesis testing, we usually use a
    threshold probability or significance level upon which we decide
    to reject the null hypothesis :math:`H_0`. Suppose we choose the common
    significance level of 5%.

    Our alternative hypothesis is that the vaccine will lower the chance of
    becoming infected with the virus; that is, the probability :math:`p_1` of
    catching the virus with the vaccine will be *less than* the probability
    :math:`p_2` of catching the virus without the vaccine.  Therefore, we call
    `barnard_exact` with the ``alternative="less"`` option:

    >>> import scipy.stats as stats
    >>> res = stats.barnard_exact([[7, 12], [8, 3]], alternative="less")
    >>> res.statistic
    -1.894...
    >>> res.pvalue
    0.03407...

    Under the null hypothesis that the vaccine will not lower the chance of
    becoming infected, the probability of obtaining test results at least as
    extreme as the observed data is approximately 3.4%. Since this p-value is
    less than our chosen significance level, we have evidence to reject
    :math:`H_0` in favor of the alternative.

    Suppose we had used Fisher's exact test instead:

    >>> _, pvalue = stats.fisher_exact([[7, 12], [8, 3]], alternative="less")
    >>> pvalue
    0.0640...

    With the same threshold significance of 5%, we would not have been able
    to reject the null hypothesis in favor of the alternative. As stated in
    [2]_, Barnard's test is uniformly more powerful than Fisher's exact test
    because Barnard's test does not condition on any margin. Fisher's test
    should only be used when both sets of marginals are fixed.

    """
    if n <= 0:
        raise ValueError(
            "Number of points `n` must be strictly positive, "
            f"found {n!r}"
        )

    table = np.asarray(table, dtype=np.int64)

    if not table.shape == (2, 2):
        raise ValueError("The input `table` must be of shape (2, 2).")

    if np.any(table < 0):
        raise ValueError("All values in `table` must be nonnegative.")

    if 0 in table.sum(axis=0):
        # If both values in column are zero, the p-value is 1 and
        # the score's statistic is NaN.
        return BarnardExactResult(np.nan, 1.0)

    total_col_1, total_col_2 = table.sum(axis=0)

    x1 = np.arange(total_col_1 + 1, dtype=np.int64).reshape(-1, 1)
    x2 = np.arange(total_col_2 + 1, dtype=np.int64).reshape(1, -1)

    # We need to calculate the wald statistics for each combination of x1 and
    # x2.
    p1, p2 = x1 / total_col_1, x2 / total_col_2

    if pooled:
        p = (x1 + x2) / (total_col_1 + total_col_2)
        variances = p * (1 - p) * (1 / total_col_1 + 1 / total_col_2)
    else:
        variances = p1 * (1 - p1) / total_col_1 + p2 * (1 - p2) / total_col_2

    # To avoid warning when dividing by 0
    with np.errstate(divide="ignore", invalid="ignore"):
        wald_statistic = np.divide((p1 - p2), np.sqrt(variances))

    wald_statistic[p1 == p2] = 0  # Removing NaN values

    wald_stat_obs = wald_statistic[table[0, 0], table[0, 1]]

    if alternative == "two-sided":
        index_arr = np.abs(wald_statistic) >= abs(wald_stat_obs)
    elif alternative == "less":
        index_arr = wald_statistic <= wald_stat_obs
    elif alternative == "greater":
        index_arr = wald_statistic >= wald_stat_obs
    else:
        msg = (
            "`alternative` should be one of {'two-sided', 'less', 'greater'},"
            f" found {alternative!r}"
        )
        raise ValueError(msg)

    x1_sum_x2 = x1 + x2

    x1_log_comb = _compute_log_combinations(total_col_1)
    x2_log_comb = _compute_log_combinations(total_col_2)
    x1_sum_x2_log_comb = x1_log_comb[x1] + x2_log_comb[x2]

    result = shgo(
        _get_binomial_log_p_value_with_nuisance_param,
        args=(x1_sum_x2, x1_sum_x2_log_comb, index_arr),
        bounds=((0, 1),),
        n=n,
        sampling_method="sobol",
    )

    # result.fun is the negative log pvalue and therefore needs to be
    # changed before return
    p_value = np.clip(np.exp(-result.fun), a_min=0, a_max=1)
    return BarnardExactResult(wald_stat_obs, p_value)


BoschlooExactResult = make_dataclass(
    "BoschlooExactResult", [("statistic", float), ("pvalue", float)]
)


def boschloo_exact(table, alternative="two-sided", n=32):
    r"""Perform Boschloo's exact test on a 2x2 contingency table.

    Parameters
    ----------
    table : array_like of ints
        A 2x2 contingency table.  Elements should be non-negative integers.

    alternative : {'two-sided', 'less', 'greater'}, optional
        Defines the null and alternative hypotheses. Default is 'two-sided'.
        Please see explanations in the Notes section below.

    n : int, optional
        Number of sampling points used in the construction of the sampling
        method. Note that this argument will automatically be converted to
        the next higher power of 2 since `scipy.stats.qmc.Sobol` is used to
        select sample points. Default is 32. Must be positive. In most cases,
        32 points is enough to reach good precision. More points comes at
        performance cost.

    Returns
    -------
    ber : BoschlooExactResult
        A result object with the following attributes.

        statistic : float
            The statistic used in Boschloo's test; that is, the p-value
            from Fisher's exact test.

        pvalue : float
            P-value, the probability of obtaining a distribution at least as
            extreme as the one that was actually observed, assuming that the
            null hypothesis is true.

    See Also
    --------
    chi2_contingency : Chi-square test of independence of variables in a
        contingency table.
    fisher_exact : Fisher exact test on a 2x2 contingency table.
    barnard_exact : Barnard's exact test, which is a more powerful alternative
        than Fisher's exact test for 2x2 contingency tables.

    Notes
    -----
    Boschloo's test is an exact test used in the analysis of contingency
    tables. It examines the association of two categorical variables, and
    is a uniformly more powerful alternative to Fisher's exact test
    for 2x2 contingency tables.

    Let's define :math:`X_0` a 2x2 matrix representing the observed sample,
    where each column stores the binomial experiment, as in the example
    below. Let's also define :math:`p_1, p_2` the theoretical binomial
    probabilities for  :math:`x_{11}` and :math:`x_{12}`. When using
    Boschloo exact test, we can assert three different null hypotheses :

    - :math:`H_0 : p_1 \geq p_2` versus :math:`H_1 : p_1 < p_2`,
      with `alternative` = "less"

    - :math:`H_0 : p_1 \leq p_2` versus :math:`H_1 : p_1 > p_2`,
      with `alternative` = "greater"

    - :math:`H_0 : p_1 = p_2` versus :math:`H_1 : p_1 \neq p_2`,
      with `alternative` = "two-sided" (default one)

    Boschloo's exact test uses the p-value of Fisher's exact test as a
    statistic, and Boschloo's p-value is the probability under the null
    hypothesis of observing such an extreme value of this statistic.

    Boschloo's and Barnard's are both more powerful than Fisher's exact
    test.

    .. versionadded:: 1.7.0

    References
    ----------
    .. [1] R.D. Boschloo. "Raised conditional level of significance for the
       2 x 2-table when testing the equality of two probabilities",
       Statistica Neerlandica, 24(1), 1970

    .. [2] "Boschloo's test", Wikipedia,
       https://en.wikipedia.org/wiki/Boschloo%27s_test

    .. [3] Lise M. Saari et al. "Employee attitudes and job satisfaction",
       Human Resource Management, 43(4), 395-407, 2004,
       :doi:`10.1002/hrm.20032`.

    Examples
    --------
    In the following example, we consider the article "Employee
    attitudes and job satisfaction" [3]_
    which reports the results of a survey from 63 scientists and 117 college
    professors. Of the 63 scientists, 31 said they were very satisfied with
    their jobs, whereas 74 of the college professors were very satisfied
    with their work. Is this significant evidence that college
    professors are happier with their work than scientists?
    The following table summarizes the data mentioned above::

                         college professors   scientists
        Very Satisfied   74                     31
        Dissatisfied     43                     32

    When working with statistical hypothesis testing, we usually use a
    threshold probability or significance level upon which we decide
    to reject the null hypothesis :math:`H_0`. Suppose we choose the common
    significance level of 5%.

    Our alternative hypothesis is that college professors are truly more
    satisfied with their work than scientists. Therefore, we expect
    :math:`p_1` the proportion of very satisfied college professors to be
    greater than :math:`p_2`, the proportion of very satisfied scientists.
    We thus call `boschloo_exact` with the ``alternative="greater"`` option:

    >>> import scipy.stats as stats
    >>> res = stats.boschloo_exact([[74, 31], [43, 32]], alternative="greater")
    >>> res.statistic
    0.0483...
    >>> res.pvalue
    0.0355...

    Under the null hypothesis that scientists are happier in their work than
    college professors, the probability of obtaining test
    results at least as extreme as the observed data is approximately 3.55%.
    Since this p-value is less than our chosen significance level, we have
    evidence to reject :math:`H_0` in favor of the alternative hypothesis.

    """
    hypergeom = distributions.hypergeom

    if n <= 0:
        raise ValueError(
            "Number of points `n` must be strictly positive,"
            f" found {n!r}"
        )

    table = np.asarray(table, dtype=np.int64)

    if not table.shape == (2, 2):
        raise ValueError("The input `table` must be of shape (2, 2).")

    if np.any(table < 0):
        raise ValueError("All values in `table` must be nonnegative.")

    if 0 in table.sum(axis=0):
        # If both values in column are zero, the p-value is 1 and
        # the score's statistic is NaN.
        return BoschlooExactResult(np.nan, np.nan)

    total_col_1, total_col_2 = table.sum(axis=0)
    total = total_col_1 + total_col_2
    x1 = np.arange(total_col_1 + 1, dtype=np.int64).reshape(1, -1)
    x2 = np.arange(total_col_2 + 1, dtype=np.int64).reshape(-1, 1)
    x1_sum_x2 = x1 + x2

    if alternative == 'less':
        pvalues = hypergeom.cdf(x1, total, x1_sum_x2, total_col_1).T
    elif alternative == 'greater':
        # Same formula as the 'less' case, but with the second column.
        pvalues = hypergeom.cdf(x2, total, x1_sum_x2, total_col_2).T
    elif alternative == 'two-sided':
        boschloo_less = boschloo_exact(table, alternative="less", n=n)
        boschloo_greater = boschloo_exact(table, alternative="greater", n=n)

        res = (
            boschloo_less if boschloo_less.pvalue < boschloo_greater.pvalue
            else boschloo_greater
        )

        # Two-sided p-value is defined as twice the minimum of the one-sided
        # p-values
        pvalue = 2 * res.pvalue
        return BoschlooExactResult(res.statistic, pvalue)
    else:
        msg = (
            f"`alternative` should be one of {'two-sided', 'less', 'greater'},"
            f" found {alternative!r}"
        )
        raise ValueError(msg)

    fisher_stat = pvalues[table[0, 0], table[0, 1]]
    index_arr = pvalues <= fisher_stat

    x1, x2, x1_sum_x2 = x1.T, x2.T, x1_sum_x2.T
    x1_log_comb = _compute_log_combinations(total_col_1)
    x2_log_comb = _compute_log_combinations(total_col_2)
    x1_sum_x2_log_comb = x1_log_comb[x1] + x2_log_comb[x2]

    result = shgo(
        _get_binomial_log_p_value_with_nuisance_param,
        args=(x1_sum_x2, x1_sum_x2_log_comb, index_arr),
        bounds=((0, 1),),
        n=n,
        sampling_method="sobol",
    )

    # result.fun is the negative log pvalue and therefore needs to be
    # changed before return
    p_value = np.clip(np.exp(-result.fun), a_min=0, a_max=1)
    return BoschlooExactResult(fisher_stat, p_value)


def _get_binomial_log_p_value_with_nuisance_param(
    nuisance_param, x1_sum_x2, x1_sum_x2_log_comb, index_arr
):
    r"""
    Compute the log pvalue in respect of a nuisance parameter considering
    a 2x2 sample space.

    Parameters
    ----------
    nuisance_param : float
        nuisance parameter used in the computation of the maximisation of
        the p-value. Must be between 0 and 1

    x1_sum_x2 : ndarray
        Sum of x1 and x2 inside barnard_exact

    x1_sum_x2_log_comb : ndarray
        sum of the log combination of x1 and x2

    index_arr : ndarray of boolean

    Returns
    -------
    p_value : float
        Return the maximum p-value considering every nuisance paramater
        between 0 and 1

    Notes
    -----

    Both Barnard's test and Boschloo's test iterate over a nuisance parameter
    :math:`\pi \in [0, 1]` to find the maximum p-value. To search this
    maxima, this function return the negative log pvalue with respect to the
    nuisance parameter passed in params. This negative log p-value is then
    used in `shgo` to find the minimum negative pvalue which is our maximum
    pvalue.

    Also, to compute the different combination used in the
    p-values' computation formula, this function uses `gammaln` which is
    more tolerant for large value than `scipy.special.comb`. `gammaln` gives
    a log combination. For the little precision loss, performances are
    improved a lot.
    """
    t1, t2 = x1_sum_x2.shape
    n = t1 + t2 - 2
    with np.errstate(divide="ignore", invalid="ignore"):
        log_nuisance = np.log(
            nuisance_param,
            out=np.zeros_like(nuisance_param),
            where=nuisance_param >= 0,
        )
        log_1_minus_nuisance = np.log(
            1 - nuisance_param,
            out=np.zeros_like(nuisance_param),
            where=1 - nuisance_param >= 0,
        )

        nuisance_power_x1_x2 = log_nuisance * x1_sum_x2
        nuisance_power_x1_x2[(x1_sum_x2 == 0)[:, :]] = 0

        nuisance_power_n_minus_x1_x2 = log_1_minus_nuisance * (n - x1_sum_x2)
        nuisance_power_n_minus_x1_x2[(x1_sum_x2 == n)[:, :]] = 0

        tmp_log_values_arr = (
            x1_sum_x2_log_comb
            + nuisance_power_x1_x2
            + nuisance_power_n_minus_x1_x2
        )

    tmp_values_from_index = tmp_log_values_arr[index_arr]

    # To avoid dividing by zero in log function and getting inf value,
    # values are centered according to the max
    max_value = tmp_values_from_index.max()

    # To have better result's precision, the log pvalue is taken here.
    # Indeed, pvalue is included inside [0, 1] interval. Passing the
    # pvalue to log makes the interval a lot bigger ([-inf, 0]), and thus
    # help us to achieve better precision
    with np.errstate(divide="ignore", invalid="ignore"):
        log_probs = np.exp(tmp_values_from_index - max_value).sum()
        log_pvalue = max_value + np.log(
            log_probs,
            out=np.full_like(log_probs, -np.inf),
            where=log_probs > 0,
        )

    # Since shgo find the minima, minus log pvalue is returned
    return -log_pvalue


def _pval_cvm_2samp_exact(s, nx, ny):
    """
    Compute the exact p-value of the Cramer-von Mises two-sample test
    for a given value s (float) of the test statistic by enumerating
    all possible combinations. nx and ny are the sizes of the samples.
    """
    rangex = np.arange(nx)
    rangey = np.arange(ny)

    us = []

    # x and y are all possible partitions of ranks from 0 to nx + ny - 1
    # into two sets of length nx and ny
    # Here, ranks are from 0 to nx + ny - 1 instead of 1 to nx + ny, but
    # this does not change the value of the statistic.
    for x, y in _all_partitions(nx, ny):
        # compute the statistic
        u = nx * np.sum((x - rangex)**2)
        u += ny * np.sum((y - rangey)**2)
        us.append(u)

    # compute the values of u and the frequencies
    u, cnt = np.unique(us, return_counts=True)
    return np.sum(cnt[u >= s]) / np.sum(cnt)


@_vectorize_hypotest_factory(CramerVonMisesResult, n_samples=2,
        result_unpacker=np.vectorize(lambda res: (res.statistic, res.pvalue)))
def cramervonmises_2samp(x, y, method='auto'):
    """Perform the two-sample Cramér-von Mises test for goodness of fit.

    This is the two-sample version of the Cramér-von Mises test ([1]_):
    for two independent samples :math:`X_1, ..., X_n` and
    :math:`Y_1, ..., Y_m`, the null hypothesis is that the samples
    come from the same (unspecified) continuous distribution.

    Parameters
    ----------
    x : array_like
        A 1-D array of observed values of the random variables :math:`X_i`.
    y : array_like
        A 1-D array of observed values of the random variables :math:`Y_i`.
    method : {'auto', 'asymptotic', 'exact'}, optional
        The method used to compute the p-value, see Notes for details.
        The default is 'auto'.

    Returns
    -------
    res : object with attributes
        statistic : float
            Cramér-von Mises statistic.
        pvalue : float
            The p-value.

    See Also
    --------
    cramervonmises, anderson_ksamp, epps_singleton_2samp, ks_2samp

    Notes
    -----
    .. versionadded:: 1.7.0

    The statistic is computed according to equation 9 in [2]_. The
    calculation of the p-value depends on the keyword `method`:

    - ``asymptotic``: The p-value is approximated by using the limiting
      distribution of the test statistic.
    - ``exact``: The exact p-value is computed by enumerating all
      possible combinations of the test statistic, see [2]_.

    The exact calculation will be very slow even for moderate sample
    sizes as the number of combinations increases rapidly with the
    size of the samples. If ``method=='auto'``, the exact approach
    is used if both samples contain less than 10 observations,
    otherwise the asymptotic distribution is used.

    If the underlying distribution is not continuous, the p-value is likely to
    be conservative (Section 6.2 in [3]_). When ranking the data to compute
    the test statistic, midranks are used if there are ties.

    References
    ----------
    .. [1] https://en.wikipedia.org/wiki/Cramer-von_Mises_criterion
    .. [2] Anderson, T.W. (1962). On the distribution of the two-sample
           Cramer-von-Mises criterion. The Annals of Mathematical
           Statistics, pp. 1148-1159.
    .. [3] Conover, W.J., Practical Nonparametric Statistics, 1971.

    Examples
    --------

    Suppose we wish to test whether two samples generated by
    ``scipy.stats.norm.rvs`` have the same distribution. We choose a
    significance level of alpha=0.05.

    >>> from scipy import stats
    >>> rng = np.random.default_rng()
    >>> x = stats.norm.rvs(size=100, random_state=rng)
    >>> y = stats.norm.rvs(size=70, random_state=rng)
    >>> res = stats.cramervonmises_2samp(x, y)
    >>> res.statistic, res.pvalue
    (0.29376470588235293, 0.1412873014573014)

    The p-value exceeds our chosen significance level, so we do not
    reject the null hypothesis that the observed samples are drawn from the
    same distribution.

    For small sample sizes, one can compute the exact p-values:

    >>> x = stats.norm.rvs(size=7, random_state=rng)
    >>> y = stats.t.rvs(df=2, size=6, random_state=rng)
    >>> res = stats.cramervonmises_2samp(x, y, method='exact')
    >>> res.statistic, res.pvalue
    (0.197802197802198, 0.31643356643356646)

    The p-value based on the asymptotic distribution is a good approximation
    even though the sample size is small.

    >>> res = stats.cramervonmises_2samp(x, y, method='asymptotic')
    >>> res.statistic, res.pvalue
    (0.197802197802198, 0.2966041181527128)

    Independent of the method, one would not reject the null hypothesis at the
    chosen significance level in this example.

    """
    xa = np.sort(np.asarray(x))
    ya = np.sort(np.asarray(y))

    if xa.size <= 1 or ya.size <= 1:
        raise ValueError('x and y must contain at least two observations.')
    if xa.ndim > 1 or ya.ndim > 1:
        raise ValueError('The samples must be one-dimensional.')
    if method not in ['auto', 'exact', 'asymptotic']:
        raise ValueError('method must be either auto, exact or asymptotic.')

    nx = len(xa)
    ny = len(ya)

    if method == 'auto':
        if max(nx, ny) > 10:
            method = 'asymptotic'
        else:
            method = 'exact'

    # get ranks of x and y in the pooled sample
    z = np.concatenate([xa, ya])
    # in case of ties, use midrank (see [1])
    r = scipy.stats.rankdata(z, method='average')
    rx = r[:nx]
    ry = r[nx:]

    # compute U (eq. 10 in [2])
    u = nx * np.sum((rx - np.arange(1, nx+1))**2)
    u += ny * np.sum((ry - np.arange(1, ny+1))**2)

    # compute T (eq. 9 in [2])
    k, N = nx*ny, nx + ny
    t = u / (k*N) - (4*k - 1)/(6*N)

    if method == 'exact':
        p = _pval_cvm_2samp_exact(u, nx, ny)
    else:
        # compute expected value and variance of T (eq. 11 and 14 in [2])
        et = (1 + 1/N)/6
        vt = (N+1) * (4*k*N - 3*(nx**2 + ny**2) - 2*k)
        vt = vt / (45 * N**2 * 4 * k)

        # computed the normalized statistic (eq. 15 in [2])
        tn = 1/6 + (t - et) / np.sqrt(45 * vt)

        # approximate distribution of tn with limiting distribution
        # of the one-sample test statistic
        # if tn < 0.003, the _cdf_cvm_inf(tn) < 1.28*1e-18, return 1.0 directly
        if tn < 0.003:
            p = 1.0
        else:
            p = max(0, 1. - _cdf_cvm_inf(tn))

    return CramerVonMisesResult(statistic=t, pvalue=p)<|MERGE_RESOLUTION|>--- conflicted
+++ resolved
@@ -33,15 +33,11 @@
     return [sample[not_nans] for sample in samples]
 
 
-<<<<<<< HEAD
-def _small_sample(samples, too_small=0):
-=======
 def _default_unpacker(res):
     return res[..., 0], res[..., 1]
 
 
-def _empty_sample(samples):
->>>>>>> 1ee336cb
+def _small_sample(samples, too_small=0):
     for sample in samples:
         if len(sample) <= too_small:
             return True
@@ -50,12 +46,8 @@
 
 def _vectorize_hypotest_factory(result_object, default_axis=0,
                                 n_samples=1, paired=False,
-<<<<<<< HEAD
-                                result_object=None, too_small=0):
-=======
                                 result_unpacker=_default_unpacker,
-                                _too_few_observations=_empty_sample):
->>>>>>> 1ee336cb
+                                too_small=0):
     def vectorize_hypotest_decorator(hypotest_fun_in):
         @wraps(hypotest_fun_in)
         def vectorize_hypotest_wrapper(*args, axis=default_axis,
