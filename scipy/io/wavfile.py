--- conflicted
+++ resolved
@@ -36,30 +36,17 @@
         fmt = '<'
     res = struct.unpack(fmt+'iHHIIHH',fid.read(20))
     size, comp, noc, rate, sbytes, ba, bits = res
-<<<<<<< HEAD
     if comp not in KNOWN_WAVE_FORMATS or size > 16:
         comp = WAVE_FORMAT_PCM
         warnings.warn("Unknown wave file format", WavFileWarning)
         if size > 16:
             fid.read(size - 16)
 
-=======
-    if (comp != 1 or size > 16):
-        warnings.warn("Unfamiliar format bytes", WavFileWarning)
-        if (size > 16):
-            fid.read(size-16)
->>>>>>> 2ad7c785
     return size, comp, noc, rate, sbytes, ba, bits
 
 # assumes file pointer is immediately
 #   after the 'data' id
-<<<<<<< HEAD
 def _read_data_chunk(fid, comp, noc, bits, mmap=False):
-=======
-
-
-def _read_data_chunk(fid, noc, bits, mmap=False):
->>>>>>> 2ad7c785
     if _big_endian:
         fmt = '>i'
     else:
