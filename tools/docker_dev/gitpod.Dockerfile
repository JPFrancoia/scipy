# Doing a local shallow clone - keeps the container secure
# and much slimmer than using COPY directly or cloning a remote
ARG BASE_CONTAINER=scipy/scipy-dev:latest
FROM ${BASE_CONTAINER} as clone

# note this only needs to be done for the scipy repo
# submodules can be dealt with in the runtime image
COPY --chown=gitpod . /tmp/scipy_repo
RUN git clone --depth 1 file:////tmp/scipy_repo /tmp/scipy

# Using the Scipy-dev Docker image as a base
# This way, we ensure we have all the needed compilers and dependencies
# while reducing the build time
ARG BASE_CONTAINER=scipy/scipy-dev:latest
FROM ${BASE_CONTAINER} as build

# -----------------------------------------------------------------------------
USER root

# -----------------------------------------------------------------------------
# ---- ENV variables ----
# ---- Directories needed ----
ENV WORKSPACE=/workspace/scipy/ \
    CONDA_ENV=scipy-dev

# -----------------------------------------------------------------------------
# Change default shell - this avoids issues with Conda later - note we do need
# Login bash here as we are building SciPy inside
# Fix DL4006
SHELL ["/bin/bash","--login", "-o", "pipefail", "-c"]

# -----------------------------------------------------------------------------
# ---- Build Scipy here ----
COPY --from=clone --chown=gitpod /tmp/scipy ${WORKSPACE}

WORKDIR ${WORKSPACE}

# Build scipy to populate the cache used by ccache
# Must re-activate conda to ensure the ccache flags are picked up
RUN git submodule update --init --depth=1 -- scipy/_lib/boost
<<<<<<< HEAD
RUN git submodule update --init --depth=1 -- scipy/sparse/linalg/_propack/PROPACK
=======
RUN git submodule update --init --depth=1 -- scipy/_lib/unuran
>>>>>>> f6cfccbd
RUN conda activate ${CONDA_ENV} && \
    python setup.py build_ext --inplace && \
    ccache -s

# Gitpod will load the repository into /workspace/scipy. We remove the
# directoy from the image to prevent conflicts
RUN sudo rm -rf /workspace/scipy

# Always return to non privileged user
USER gitpod<|MERGE_RESOLUTION|>--- conflicted
+++ resolved
@@ -38,11 +38,8 @@
 # Build scipy to populate the cache used by ccache
 # Must re-activate conda to ensure the ccache flags are picked up
 RUN git submodule update --init --depth=1 -- scipy/_lib/boost
-<<<<<<< HEAD
 RUN git submodule update --init --depth=1 -- scipy/sparse/linalg/_propack/PROPACK
-=======
 RUN git submodule update --init --depth=1 -- scipy/_lib/unuran
->>>>>>> f6cfccbd
 RUN conda activate ${CONDA_ENV} && \
     python setup.py build_ext --inplace && \
     ccache -s
